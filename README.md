# tap-jira

tap-jira tap class.

Built with the [Meltano Singer SDK](https://sdk.meltano.com).

## Capabilities

* `catalog`
* `state`
* `discover`
* `about`
* `stream-maps`
* `schema-flattening`
* `batch`

<<<<<<< HEAD
## Settings

| Setting             | Required | Default | Description |
|:--------------------|:--------:|:-------:|:------------|
| start_date          | False    | None    | Earliest record date to sync |
| end_date            | False    | None    | Latest record date to sync |
| domain              | True     | None    | The Domain for your Jira account, e.g. meltano.atlassian.net |
| api_token           | True     | None    | Jira API Token. |
| Email               | True     | None    | The user email for your Jira account. |
| page_size           | False    | None    |             |
| issues_jql          | False    | None    | An optional Base JQL query for issue searches. | 
| stream_maps         | False    | None    | Config object for stream maps capability. For more information check out [Stream Maps](https://sdk.meltano.com/en/latest/stream_maps.html). |
| stream_map_config   | False    | None    | User-defined config values to be used within map expressions. |
| flattening_enabled  | False    | None    | 'True' to enable schema flattening and automatically expand nested properties. |
| flattening_max_depth| False    | None    | The max depth to flatten schemas. |
| batch_config        | False    | None    |             |

A full list of supported settings and capabilities is available by running: `tap-jira --about`

=======
>>>>>>> 1f83650b
## Supported Python Versions

* 3.9
* 3.10
* 3.11
* 3.12
* 3.13

## Settings

| Setting                           | Required | Default | Description                                                                                                                                                                                                                                              |
| :-------------------------------- | :------- | :------ | :------------------------------------------------------------------------------------------------------------------------------------------------------------------------------------------------------------------------------------------------------- |
| start_date                        | False    | None    | Earliest record date to sync                                                                                                                                                                                                                             |
| end_date                          | False    | None    | Latest record date to sync                                                                                                                                                                                                                               |
| domain                            | True     | None    | The Domain for your Jira account, e.g. meltano.atlassian.net                                                                                                                                                                                             |
| api_token                         | True     | None    | Jira API Token.                                                                                                                                                                                                                                          |
| email                             | True     | None    | The user email for your Jira account.                                                                                                                                                                                                                    |
| page_size                         | False    | None    |                                                                                                                                                                                                                                                          |
| page_size.issues                  | False    | 100     | Page size for issues stream                                                                                                                                                                                                                              |
| include_audit_logs                | False    | False   | Include the audit logs stream                                                                                                                                                                                                                            |

### Built-in capabilities

| Setting                           | Required | Default | Description                                                                                                                                                                                                                                              |
| :-------------------------------- | :------- | :------ | :------------------------------------------------------------------------------------------------------------------------------------------------------------------------------------------------------------------------------------------------------- |
| stream_maps                       | False    | None    | Config object for stream maps capability. For more information check out [Stream Maps](https://sdk.meltano.com/en/latest/stream_maps.html).                                                                                                              |
| stream_map_config                 | False    | None    | User-defined config values to be used within map expressions.                                                                                                                                                                                            |
| faker_config                      | False    | None    | Config for the [`Faker`](https://faker.readthedocs.io/en/master/) instance variable `fake` used within map expressions. Only applicable if the plugin specifies `faker` as an addtional dependency (through the `singer-sdk` `faker` extra or directly). |
| faker_config.seed                 | False    | None    | Value to seed the Faker generator for deterministic output: https://faker.readthedocs.io/en/master/#seeding-the-generator                                                                                                                                |
| faker_config.locale               | False    | None    | One or more LCID locale strings to produce localized output for: https://faker.readthedocs.io/en/master/#localization                                                                                                                                    |
| flattening_enabled                | False    | None    | 'True' to enable schema flattening and automatically expand nested properties.                                                                                                                                                                           |
| flattening_max_depth              | False    | None    | The max depth to flatten schemas.                                                                                                                                                                                                                        |
| batch_config                      | False    | None    | Configuration for BATCH message capabilities.                                                                                                                                                                                                            |
| batch_config.encoding             | False    | None    | Specifies the format and compression of the batch files.                                                                                                                                                                                                 |
| batch_config.encoding.format      | False    | None    | Format to use for batch files.                                                                                                                                                                                                                           |
| batch_config.encoding.compression | False    | None    | Compression format to use for batch files.                                                                                                                                                                                                               |
| batch_config.storage              | False    | None    | Defines the storage layer to use when writing batch files                                                                                                                                                                                                |
| batch_config.storage.root         | False    | None    | Root path to use when writing batch files.                                                                                                                                                                                                               |
| batch_config.storage.prefix       | False    | None    | Prefix to use when writing batch files.                                                                                                                                                                                                                  |

A full list of supported settings and capabilities is available by running: `tap-jira --about`

## Elastic License 2.0

The licensor grants you a non-exclusive, royalty-free, worldwide, non-sublicensable, non-transferable license to use, copy, distribute, make available, and prepare derivative works of the software.

## Installation

```bash
pipx install git+https://github.com/ryan-miranda-partners/tap-jira.git
```

### Configure using environment variables

This Singer tap will automatically import any environment variables within the working directory's
`.env` if the `--config=ENV` is provided, such that config values will be considered if a matching
environment variable is set either in the terminal context or in the `.env` file.

### Source Authentication and Authorization

A Jira username and password are required to make API requests. (See [Jira API](https://developer.atlassian.com/cloud/jira/platform/basic-auth-for-rest-apis/) docs for more info)

## Usage

You can easily run `tap-jira` by itself or in a pipeline using [Meltano](https://meltano.com/).

## Stream Inheritance

This project uses parent-child streams. Learn more about them [here](https://gitlab.com/meltano/sdk/-/blob/main/docs/parent_streams.md).

### Executing the Tap Directly

```bash
tap-jira --version
tap-jira --help
tap-jira --config CONFIG --discover > ./catalog.json
```

## Developer Resources

Follow these instructions to contribute to this project.

### Initialize your Development Environment

```bash
pipx install poetry
poetry install
```

### Create and Run Tests

Create tests within the `tests` subfolder and
  then run:

```bash
poetry run pytest
```

You can also test the `tap-jira` CLI interface directly using `poetry run`:

```bash
poetry run tap-jira --help
```

### Testing with [Meltano](https://www.meltano.com)

_**Note:** This tap will work in any Singer environment and does not require Meltano.
Examples here are for convenience and to streamline end-to-end orchestration scenarios._

Your project comes with a custom `meltano.yml` project file already created. Open the `meltano.yml` and follow any "TODO" items listed in
the file.

Next, install Meltano (if you haven't already) and any needed plugins:

```bash
# Install meltano
pipx install meltano
# Initialize meltano within this directory
cd tap-jira
meltano install
```

Now you can test and orchestrate using Meltano:

```bash
# Test invocation:
meltano invoke tap-jira --version
# OR run a test `elt` pipeline:
meltano elt tap-jira target-jsonl
```

### SDK Dev Guide

See the [dev guide](https://sdk.meltano.com/en/latest/dev_guide.html) for more instructions on how to use the SDK to
develop your own taps and targets.<|MERGE_RESOLUTION|>--- conflicted
+++ resolved
@@ -14,28 +14,6 @@
 * `schema-flattening`
 * `batch`
 
-<<<<<<< HEAD
-## Settings
-
-| Setting             | Required | Default | Description |
-|:--------------------|:--------:|:-------:|:------------|
-| start_date          | False    | None    | Earliest record date to sync |
-| end_date            | False    | None    | Latest record date to sync |
-| domain              | True     | None    | The Domain for your Jira account, e.g. meltano.atlassian.net |
-| api_token           | True     | None    | Jira API Token. |
-| Email               | True     | None    | The user email for your Jira account. |
-| page_size           | False    | None    |             |
-| issues_jql          | False    | None    | An optional Base JQL query for issue searches. | 
-| stream_maps         | False    | None    | Config object for stream maps capability. For more information check out [Stream Maps](https://sdk.meltano.com/en/latest/stream_maps.html). |
-| stream_map_config   | False    | None    | User-defined config values to be used within map expressions. |
-| flattening_enabled  | False    | None    | 'True' to enable schema flattening and automatically expand nested properties. |
-| flattening_max_depth| False    | None    | The max depth to flatten schemas. |
-| batch_config        | False    | None    |             |
-
-A full list of supported settings and capabilities is available by running: `tap-jira --about`
-
-=======
->>>>>>> 1f83650b
 ## Supported Python Versions
 
 * 3.9
@@ -46,16 +24,17 @@
 
 ## Settings
 
-| Setting                           | Required | Default | Description                                                                                                                                                                                                                                              |
-| :-------------------------------- | :------- | :------ | :------------------------------------------------------------------------------------------------------------------------------------------------------------------------------------------------------------------------------------------------------- |
-| start_date                        | False    | None    | Earliest record date to sync                                                                                                                                                                                                                             |
-| end_date                          | False    | None    | Latest record date to sync                                                                                                                                                                                                                               |
-| domain                            | True     | None    | The Domain for your Jira account, e.g. meltano.atlassian.net                                                                                                                                                                                             |
-| api_token                         | True     | None    | Jira API Token.                                                                                                                                                                                                                                          |
-| email                             | True     | None    | The user email for your Jira account.                                                                                                                                                                                                                    |
-| page_size                         | False    | None    |                                                                                                                                                                                                                                                          |
-| page_size.issues                  | False    | 100     | Page size for issues stream                                                                                                                                                                                                                              |
-| include_audit_logs                | False    | False   | Include the audit logs stream                                                                                                                                                                                                                            |
+| Setting            | Required | Default | Description                                                  |
+| :----------------- | :------- | :------ | :----------------------------------------------------------- |
+| start_date         | False    | None    | Earliest record date to sync                                 |
+| end_date           | False    | None    | Latest record date to sync                                   |
+| domain             | True     | None    | The Domain for your Jira account, e.g. meltano.atlassian.net |
+| api_token          | True     | None    | Jira API Token.                                              |
+| email              | True     | None    | The user email for your Jira account.                        |
+| page_size          | False    | None    |                                                              |
+| page_size.issues   | False    | 100     | Page size for issues stream                                  |
+| issues_jql         | False    | None    | An optional Base JQL query for issue searches                |
+| include_audit_logs | False    | False   | Include the audit logs stream                                |
 
 ### Built-in capabilities
 
