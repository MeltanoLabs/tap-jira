--- conflicted
+++ resolved
@@ -54,16 +54,15 @@
             ),
         ),
         th.Property(
-<<<<<<< HEAD
             "issues_jql",
             th.StringType,
             description="An optional Base JQL query for issue searches",
-=======
+        ),
+        th.Property(
             "include_audit_logs",
             th.BooleanType,
             description="Include the audit logs stream",
             default=False,
->>>>>>> 1f83650b
         ),
     ).to_dict()
 
