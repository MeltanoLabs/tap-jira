"""Stream type classes for tap-jira."""

from __future__ import annotations

from pathlib import Path
from typing import Optional

from singer_sdk import typing as th  # JSON Schema typing helpers

from tap_jira.client import JiraStream

import requests

PropertiesList = th.PropertiesList
Property = th.Property
ObjectType = th.ObjectType
DateTimeType = th.DateTimeType
DateType = th.DateType
StringType = th.StringType
ArrayType = th.ArrayType
BooleanType = th.BooleanType
IntegerType = th.IntegerType
NumberType = th.NumberType
role = {}


class UsersStream(JiraStream):

    """
    https://developer.atlassian.com/cloud/jira/platform/rest/v3/api-group-users/#api-rest-api-3-user-get
    """

    """
    name: stream name
    path: path which will be added to api url in client.py
    schema: instream schema
    primary_keys = primary keys for the table
    replication_key = datetime keys for replication
    """

    name = "users"
    path = "/users/search"
    primary_keys = ["accountId"]
    replication_key = "accountId"
    replication_method = "INCREMENTAL"
    records_jsonpath = "$[*]"
    instance_name = ""

    schema = PropertiesList(
        Property("self", StringType),
        Property("key", StringType),
        Property("accountId", StringType),
        Property("accountType", StringType),
        Property("emailAddress", StringType),
        Property("name", StringType),
        Property(
            "avatarUrls",
            ObjectType(
                Property("48x48", StringType),
                Property("24x24", StringType),
                Property("16x16", StringType),
                Property("32x32", StringType),
            ),
        ),
        Property("displayName", StringType),
        Property("active", BooleanType),
        Property("timeZone", StringType),
        Property("locale", StringType),
    ).to_dict()

    def get_url_params(
        self,
        context: dict | None,
        next_page_token: Any | None,
    ) -> dict[str, Any]:
        """Return a dictionary of values to be used in URL parameterization.

        Args:
            context: The stream context.
            next_page_token: The next page index or value.

        Returns:
            A dictionary of URL query parameters.
        """

        params: dict = {}
        if next_page_token:
            params["startAt"] = next_page_token
        if self.replication_key:
            params["sort"] = "asc"
            params["order_by"] = self.replication_key

        return params

    def get_next_page_token(
        self,
        response: requests.Response,
        previous_token: t.Any | None,
    ) -> t.Any | None:
        """Return a token for identifying next page or None if no more pages."""
        # If pagination is required, return a token which can be used to get the
        #       next page. If this is the final page, return "None" to end the
        #       pagination loop.
        resp_json = response.json()
        if previous_token is None:
            previous_token = 0

        page = resp_json
        if len(page) == 0:
            return None

        return previous_token + 1


class FieldStream(JiraStream):

    """
    https://developer.atlassian.com/cloud/jira/platform/rest/v3/api-group-issue-fields/#api-rest-api-3-field-get
    """

    """
    name: stream name
    path: path which will be added to api url in client.py
    schema: instream schema
    primary_keys = primary keys for the table
    replication_key = datetime keys for replication
    records_jsonpath = json response body
    """

    name = "fields"
    path = "/field"
    primary_keys = ["id"]
    replication_key = "id"
    replication_method = "INCREMENTAL"
    instance_name = ""

    schema = PropertiesList(
        Property("id", StringType),
        Property("key", StringType),
        Property("name", StringType),
        Property("untranslatedName", StringType),
        Property("custom", BooleanType),
        Property("orderable", BooleanType),
        Property("navigable", BooleanType),
        Property("searchable", BooleanType),
        Property("clauseNames", ArrayType(StringType)),
        Property(
            "scope",
            ObjectType(
                Property("type", StringType),
                Property(
                    "project",
                    ObjectType(
                        Property("id", StringType),
                    ),
                ),
            ),
        ),
        Property(
            "schema",
            ObjectType(
                Property("type", StringType),
                Property("system", StringType),
                Property("items", StringType),
                Property("custom", StringType),
                Property("customId", IntegerType),
                Property(
                    "configuration",
                    ObjectType(
                        Property("customRenderer", BooleanType),
                        Property("readOnly", BooleanType),
                        Property("environment", StringType),
                        Property(
                            "com.atlassian.jira.plugin.system.customfieldtypes:atlassian-team",
                            BooleanType,
                        ),
                    ),
                ),
            ),
        ),
    ).to_dict()


class ServerInfoStream(JiraStream):

    """
    https://developer.atlassian.com/cloud/jira/platform/rest/v3/api-group-server-info/#api-rest-api-3-serverinfo-get
    """

    """
    name: stream name
    path: path which will be added to api url in client.py
    schema: instream schema
    primary_keys = primary keys for the table
    replication_key = datetime keys for replication
    """

    name = "server_info"
    path = "/serverInfo"
    primary_keys = ["baseUrl"]
    replication_key = "serverTime"
    replication_method = "INCREMENTAL"
    instance_name = ""

    schema = PropertiesList(
        Property("baseUrl", StringType),
        Property("version", StringType),
        Property("versionNumbers", ArrayType(IntegerType)),
        Property("deploymentType", StringType),
        Property("buildNumber", IntegerType),
        Property("buildDate", StringType),
        Property("serverTime", StringType),
        Property("scmInfo", StringType),
        Property("serverTitle", StringType),
        Property(
            "defaultLocale",
            ObjectType(
                Property("locale", StringType),
            ),
        ),
    ).to_dict()


class IssueTypeStream(JiraStream):

    """
    https://developer.atlassian.com/cloud/jira/platform/rest/v3/api-group-issue-types/#api-rest-api-3-issuetype-get
    """

    """
    name: stream name
    path: path which will be added to api url in client.py
    schema: instream schema
    primary_keys = primary keys for the table
    replication_key = datetime keys for replication
    records_jsonpath = json response body
    """

    name = "issue_types"
    path = "/issuetype"
    primary_keys = ["id"]
    replication_key = "id"
    replication_method = "INCREMENTAL"
    records_jsonpath = "$[*]"  # Or override `parse_response`.
    instance_name = ""

    schema = PropertiesList(
        Property("self", StringType),
        Property("id", StringType),
        Property("description", StringType),
        Property("iconUrl", StringType),
        Property("name", StringType),
        Property("untranslatedName", StringType),
        Property("subtask", BooleanType),
        Property("avatarId", IntegerType),
        Property("hierarchyLevel", IntegerType),
        Property(
            "scope",
            ObjectType(
                Property("type", StringType),
                Property(
                    "project",
                    ObjectType(
                        Property("id", StringType),
                        Property("key", StringType),
                        Property("name", StringType),
                    ),
                ),
            ),
        ),
    ).to_dict()


class WorkflowStatusStream(JiraStream):

    """
    https://developer.atlassian.com/cloud/jira/platform/rest/v3/api-group-workflow-statuses/#api-rest-api-3-status-get
    """

    """
    name: stream name
    path: path which will be added to api url in client.py
    schema: instream schema
    primary_keys = primary keys for the table
    replication_key = datetime keys for replication
    """

    name = "workflow_statuses"
    path = "/status"
    primary_keys = ["id"]
    replication_key = "self"
    replication_method = "INCREMENTAL"
    instance_name = ""

    schema = PropertiesList(
        Property("self", StringType),
        Property("description", StringType),
        Property("iconUrl", StringType),
        Property("name", StringType),
        Property("untranslatedName", StringType),
        Property("id", StringType),
        Property(
            "statusCategory",
            ObjectType(
                Property("self", StringType),
                Property("id", IntegerType),
                Property("key", StringType),
                Property("colorName", StringType),
                Property("name", StringType),
            ),
        ),
        Property(
            "scope",
            ObjectType(
                Property("type", StringType),
                Property(
                    "project",
                    ObjectType(
                        Property("id", StringType),
                    ),
                ),
            ),
        ),
    ).to_dict()


class ProjectStream(JiraStream):

    """
    https://developer.atlassian.com/cloud/jira/platform/rest/v3/api-group-projects/#api-rest-api-3-project-get
    """

    """
    name: stream name
    path: path which will be added to api url in client.py
    schema: instream schema
    primary_keys = primary keys for the table
    replication_key = datetime keys for replication
    records_jsonpath = json response body
    """

    name = "projects"
    path = "/project/search"
    primary_keys = ["id"]
    replication_key = "id"
    replication_method = "INCREMENTAL"
    records_jsonpath = "$[values][*]"  # Or override `parse_response`.
    instance_name = "values"

    schema = PropertiesList(
        Property("expand", StringType),
        Property("self", StringType),
        Property("id", StringType),
        Property("key", StringType),
        Property("name", StringType),
        Property(
            "avatarUrls",
            ObjectType(
                Property("48x48", StringType),
                Property("24x24", StringType),
                Property("16x16", StringType),
                Property("32x32", StringType),
            ),
        ),
        Property("projectTypeKey", StringType),
        Property("simplified", BooleanType),
        Property("style", StringType),
        Property("isPrivate", BooleanType),
        Property(
            "properties",
            ObjectType(
                Property("propertyKey", StringType),
            ),
        ),
        Property("entityId", StringType),
        Property("uuid", StringType),
        Property(
            "projectCategory",
            ObjectType(
                Property("self", StringType),
                Property("id", StringType),
                Property("name", StringType),
                Property("description", StringType),
            ),
        ),
        Property(
            "insight",
            ObjectType(
                Property("totalIssueCount", IntegerType),
                Property("lastIssueUpdateTime", StringType),
            ),
        ),
    ).to_dict()


class IssueStream(JiraStream):

    """
    https://developer.atlassian.com/cloud/jira/platform/rest/v3/api-group-issue-search/#api-rest-api-3-search-get
    """

    """
    name: stream name
    path: path which will be added to api url in client.py
    schema: instream schema
    primary_keys = primary keys for the table
    replication_key = datetime keys for replication
    records_jsonpath = json response body
    """

    name = "issues"
    path = "/search?maxResults=1"
    primary_keys = ["id"]
    # replication_key = "updated"
    # replication_method = "INCREMENTAL"
    records_jsonpath = "$[issues][*]"  # Or override `parse_response`.
    instance_name = "issues"

    __content_schema = __content_schema = ArrayType(
        ObjectType(
            Property("version", IntegerType),
            Property("text", StringType),
            Property("type", StringType),
            Property(
                "attrs",
                ObjectType(
                    Property("href", StringType),
                    Property("colspan", IntegerType),
                    Property("alt", StringType),
                    Property("timestamp", StringType),
                    Property(
                        "colwidth",
                        ArrayType(IntegerType),
                    ),
                    Property("language", StringType),
                    Property("background", StringType),
                    Property(
                        "isNumberColumnEnabled",
                        BooleanType,
                    ),
                    Property("localId", StringType),
                    Property("color", StringType),
                    Property("panelType", StringType),
                    Property("level", IntegerType),
                    Property("accessLevel", StringType),
                    Property("style", StringType),
                    Property("order", IntegerType),
                    Property("text", StringType),
                    Property("shortName", StringType),
                    Property("url", StringType),
                    Property("layout", StringType),
                    Property("id", StringType),
                    Property("type", StringType),
                    Property("collection", StringType),
                    Property("width", NumberType),
                    Property("height", NumberType),
                    Property("occurrenceKey", StringType),
                ),
            ),
            Property(
                "marks",
                ArrayType(
                    ObjectType(
                        Property("type", StringType),
                        Property(
                            "attrs",
                            ObjectType(
                                Property(
                                    "href",
                                    StringType,
                                ),
                                Property(
                                    "colspan",
                                    IntegerType,
                                ),
                                Property(
                                    "alt",
                                    StringType,
                                ),
                                Property(
                                    "timestamp",
                                    StringType,
                                ),
                                Property(
                                    "colwidth",
                                    ArrayType(IntegerType),
                                ),
                                Property(
                                    "language",
                                    StringType,
                                ),
                                Property(
                                    "background",
                                    StringType,
                                ),
                                Property(
                                    "isNumberColumnEnabled",
                                    BooleanType,
                                ),
                                Property(
                                    "localId",
                                    StringType,
                                ),
                                Property(
                                    "color",
                                    StringType,
                                ),
                                Property(
                                    "panelType",
                                    StringType,
                                ),
                                Property(
                                    "level",
                                    IntegerType,
                                ),
                                Property(
                                    "accessLevel",
                                    StringType,
                                ),
                                Property(
                                    "style",
                                    StringType,
                                ),
                                Property(
                                    "order",
                                    IntegerType,
                                ),
                                Property(
                                    "text",
                                    StringType,
                                ),
                                Property(
                                    "shortName",
                                    StringType,
                                ),
                                Property(
                                    "url",
                                    StringType,
                                ),
                                Property(
                                    "layout",
                                    StringType,
                                ),
                                Property("id", StringType),
                                Property(
                                    "type",
                                    StringType,
                                ),
                                Property(
                                    "collection",
                                    StringType,
                                ),
                                Property(
                                    "width",
                                    NumberType,
                                ),
                                Property(
                                    "height",
                                    NumberType,
                                ),
                                Property(
                                    "occurrenceKey",
                                    StringType,
                                ),
                            ),
                        ),
                    ),
                ),
            ),
        )
    )

    base_content_schema = ObjectType(
        Property(
            "content",
            ArrayType(
                ObjectType(
                    Property("version", IntegerType),
                    Property("text", StringType),
                    Property("type", StringType),
                    Property("content", __content_schema),
                    Property(
                        "attrs",
                        ObjectType(
                            Property("href", StringType),
                            Property("colspan", IntegerType),
                            Property("alt", StringType),
                            Property("timestamp", StringType),
                            Property(
                                "colwidth",
                                ArrayType(IntegerType),
                            ),
                            Property("language", StringType),
                            Property("background", StringType),
                            Property(
                                "isNumberColumnEnabled",
                                BooleanType,
                            ),
                            Property("localId", StringType),
                            Property("color", StringType),
                            Property("panelType", StringType),
                            Property("level", IntegerType),
                            Property("accessLevel", StringType),
                            Property("style", StringType),
                            Property("order", IntegerType),
                            Property("text", StringType),
                            Property("shortName", StringType),
                            Property("url", StringType),
                            Property("layout", StringType),
                            Property("id", StringType),
                            Property("type", StringType),
                            Property("collection", StringType),
                            Property("width", NumberType),
                            Property("height", NumberType),
                            Property("occurrenceKey", StringType),
                        ),
                    ),
                    Property(
                        "marks",
                        ArrayType(
                            ObjectType(
                                Property("type", StringType),
                                Property(
                                    "attrs",
                                    ObjectType(
                                        Property(
                                            "href",
                                            StringType,
                                        ),
                                        Property(
                                            "colspan",
                                            IntegerType,
                                        ),
                                        Property(
                                            "alt",
                                            StringType,
                                        ),
                                        Property(
                                            "timestamp",
                                            StringType,
                                        ),
                                        Property(
                                            "colwidth",
                                            ArrayType(IntegerType),
                                        ),
                                        Property(
                                            "language",
                                            StringType,
                                        ),
                                        Property(
                                            "background",
                                            StringType,
                                        ),
                                        Property(
                                            "isNumberColumnEnabled",
                                            BooleanType,
                                        ),
                                        Property(
                                            "localId",
                                            StringType,
                                        ),
                                        Property(
                                            "color",
                                            StringType,
                                        ),
                                        Property(
                                            "panelType",
                                            StringType,
                                        ),
                                        Property(
                                            "level",
                                            IntegerType,
                                        ),
                                        Property(
                                            "accessLevel",
                                            StringType,
                                        ),
                                        Property(
                                            "style",
                                            StringType,
                                        ),
                                        Property(
                                            "order",
                                            IntegerType,
                                        ),
                                        Property(
                                            "text",
                                            StringType,
                                        ),
                                        Property(
                                            "shortName",
                                            StringType,
                                        ),
                                        Property(
                                            "url",
                                            StringType,
                                        ),
                                        Property(
                                            "layout",
                                            StringType,
                                        ),
                                        Property("id", StringType),
                                        Property(
                                            "type",
                                            StringType,
                                        ),
                                        Property(
                                            "collection",
                                            StringType,
                                        ),
                                        Property(
                                            "width",
                                            NumberType,
                                        ),
                                        Property(
                                            "height",
                                            NumberType,
                                        ),
                                        Property(
                                            "occurrenceKey",
                                            StringType,
                                        ),
                                    ),
                                ),
                            ),
                        ),
                    ),
                )
            ),
        ),
        Property("type", StringType),
        Property("version", IntegerType),
    )
    base_item_schema = ObjectType(
        Property("id", StringType),
        Property("self", StringType),
        Property("value", StringType),
    )

    schema = PropertiesList(
        Property("expand", StringType),
        Property("id", StringType),
        Property("self", StringType),
        Property("key", StringType),
        Property(
            "fields",
            ObjectType(
                Property("statuscategorychangedate", StringType),
                Property(
                    "issuetype",
                    ObjectType(
                        Property("self", StringType),
                        Property("id", StringType),
                        Property("description", StringType),
                        Property("iconUrl", StringType),
                        Property("name", StringType),
                        Property("subtask", BooleanType),
                        Property("avatarId", IntegerType),
                        Property("entityId", StringType),
                        Property("hierarchyLevel", IntegerType),
                    ),
                ),
                Property(
                    "parent",
                    ObjectType(
                        Property("id", StringType),
                        Property("key", StringType),
                        Property("self", StringType),
                        Property(
                            "fields",
                            ObjectType(
                                Property("summary", StringType),
                                Property(
                                    "status",
                                    ObjectType(
                                        Property("description", StringType),
                                        Property("iconUrl", StringType),
                                        Property("id", StringType),
                                        Property("name", StringType),
                                        Property("self", StringType),
                                        Property(
                                            "statusCategory",
                                            ObjectType(
                                                Property("colorName", StringType),
                                                Property("id", IntegerType),
                                                Property("key", StringType),
                                                Property("name", StringType),
                                                Property("self", StringType),
                                            ),
                                        ),
                                    ),
                                ),
                                Property(
                                    "priority",
                                    ObjectType(
                                        Property("self", StringType),
                                        Property("iconUrl", StringType),
                                        Property("name", StringType),
                                        Property("id", StringType),
                                    ),
                                ),
                                Property(
                                    "issuetype",
                                    ObjectType(
                                        Property("self", StringType),
                                        Property("id", StringType),
                                        Property("description", StringType),
                                        Property("iconUrl", StringType),
                                        Property("name", StringType),
                                        Property("subtask", BooleanType),
                                        Property("avatarId", IntegerType),
                                        Property("entityId", StringType),
                                        Property("hierarchyLevel", IntegerType),
                                    ),
                                ),
                            ),
                        ),
                    ),
                ),
                Property("timespent", IntegerType),
                Property("customfield_10030", ArrayType(StringType)),
                Property("customfield_10031", ArrayType(StringType)),
                Property(
                    "project",
                    ObjectType(
                        Property("self", StringType),
                        Property("id", StringType),
                        Property("key", StringType),
                        Property("name", StringType),
                        Property("projectTypeKey", StringType),
                        Property("simplified", BooleanType),
                        Property(
                            "avatarUrls",
                            ObjectType(
                                Property("48x48", StringType),
                                Property("24x24", StringType),
                                Property("16x16", StringType),
                                Property("32x32", StringType),
                            ),
                        ),
                    ),
                ),
                Property("customfield_10032", StringType),
                Property(
                    "fixVersions",
                    ArrayType(
                        ObjectType(
                            Property("id", StringType),
                            Property("archived", BooleanType),
                            Property("name", StringType),
                            Property("released", BooleanType),
                            Property("self", StringType),
                        )
                    ),
                ),
                Property("customfield_10033", StringType),
                Property("customfield_10034", StringType),
                Property("aggregatetimespent", IntegerType),
                Property("customfield_10035", StringType),
                Property(
                    "resolution",
                    ObjectType(
                        Property("description", StringType),
                        Property("id", StringType),
                        Property("name", StringType),
                        Property("self", StringType),
                    ),
                ),
                Property("customfield_10036", StringType),
                Property("customfield_10037", StringType),
                Property("resolutiondate", StringType),
                Property("workratio", IntegerType),
                Property(
                    "watches",
                    ObjectType(
                        Property("self", StringType),
                        Property("watchCount", IntegerType),
                        Property("isWatching", BooleanType),
                    ),
                ),
                Property("issuerestriction", StringType),
                Property("lastViewed", StringType),
                Property("created", StringType),
                Property(
                    "customfield_10020",
                    ArrayType(
                        ObjectType(
                            Property("boardId", IntegerType),
                            Property("completeDate", StringType),
                            Property("endDate", StringType),
                            Property("goal", StringType),
                            Property("id", IntegerType),
                            Property("name", StringType),
                            Property("startDate", StringType),
                            Property("state", StringType),
                        ),
                    ),
                ),
                Property(
                    "customfield_10021",
                    ArrayType(
                        ObjectType(
                            Property("id", StringType),
                            Property("self", StringType),
                            Property("value", StringType),
                        ),
                    ),
                ),
                Property("customfield_10022", StringType),
                Property("customfield_10023", StringType),
                Property(
                    "priority",
                    ObjectType(
                        Property("self", StringType),
                        Property("iconUrl", StringType),
                        Property("name", StringType),
                        Property("id", StringType),
                    ),
                ),
                Property("customfield_10024", StringType),
                Property("customfield_10025", StringType),
                Property("labels", ArrayType(StringType)),
                Property("customfield_10016", NumberType),
                Property("customfield_10017", StringType),
                Property(
                    "customfield_10018",
                    ObjectType(
                        Property("hasEpicLinkFieldDependency", BooleanType),
                        Property("showField", BooleanType),
                        Property(
                            "nonEditableReason",
                            ObjectType(
                                Property("reason", StringType),
                                Property("message", StringType),
                            ),
                        ),
                    ),
                ),
                Property("customfield_10019", StringType),
                Property("timeestimate", IntegerType),
                Property("aggregatetimeoriginalestimate", IntegerType),
                Property("versions", ArrayType(StringType)),
                Property(
                    "issuelinks",
                    ArrayType(
                        ObjectType(
                            Property("id", StringType),
                            Property(
                                "outwardIssue",
                                ObjectType(
                                    Property(
                                        "fields",
                                        ObjectType(
                                            Property(
                                                "issuetype",
                                                ObjectType(
                                                    Property("avatarId", IntegerType),
                                                    Property("description", StringType),
                                                    Property("entityId", StringType),
                                                    Property(
                                                        "hierarchyLevel", IntegerType
                                                    ),
                                                    Property("iconUrl", StringType),
                                                    Property("id", StringType),
                                                    Property("name", StringType),
                                                    Property("self", StringType),
                                                    Property("subtask", BooleanType),
                                                ),
                                            ),
                                            Property(
                                                "priority",
                                                ObjectType(
                                                    Property("iconUrl", StringType),
                                                    Property("id", StringType),
                                                    Property("name", StringType),
                                                    Property("self", StringType),
                                                ),
                                            ),
                                            Property(
                                                "status",
                                                ObjectType(
                                                    Property("description", StringType),
                                                    Property("iconUrl", StringType),
                                                    Property("id", StringType),
                                                    Property("name", StringType),
                                                    Property("self", StringType),
                                                    Property(
                                                        "statusCategory",
                                                        ObjectType(
                                                            Property(
                                                                "colorName", StringType
                                                            ),
                                                            Property("id", IntegerType),
                                                            Property("key", StringType),
                                                            Property(
                                                                "name", StringType
                                                            ),
                                                            Property(
                                                                "self", StringType
                                                            ),
                                                        ),
                                                    ),
                                                ),
                                            ),
                                            Property("summary", StringType),
                                        ),
                                    ),
                                    Property("id", StringType),
                                    Property("key", StringType),
                                    Property("self", StringType),
                                ),
                            ),
                            Property(
                                "inwardIssue",
                                ObjectType(
                                    Property(
                                        "fields",
                                        ObjectType(
                                            Property(
                                                "issuetype",
                                                ObjectType(
                                                    Property("avatarId", IntegerType),
                                                    Property("description", StringType),
                                                    Property("entityId", StringType),
                                                    Property(
                                                        "hierarchyLevel", IntegerType
                                                    ),
                                                    Property("iconUrl", StringType),
                                                    Property("id", StringType),
                                                    Property("name", StringType),
                                                    Property("self", StringType),
                                                    Property("subtask", BooleanType),
                                                ),
                                            ),
                                            Property(
                                                "priority",
                                                ObjectType(
                                                    Property("iconUrl", StringType),
                                                    Property("id", StringType),
                                                    Property("name", StringType),
                                                    Property("self", StringType),
                                                ),
                                            ),
                                            Property(
                                                "status",
                                                ObjectType(
                                                    Property("description", StringType),
                                                    Property("iconUrl", StringType),
                                                    Property("id", StringType),
                                                    Property("name", StringType),
                                                    Property("self", StringType),
                                                    Property(
                                                        "statusCategory",
                                                        ObjectType(
                                                            Property(
                                                                "colorName", StringType
                                                            ),
                                                            Property("id", IntegerType),
                                                            Property("key", StringType),
                                                            Property(
                                                                "name", StringType
                                                            ),
                                                            Property(
                                                                "self", StringType
                                                            ),
                                                        ),
                                                    ),
                                                ),
                                            ),
                                            Property("summary", StringType),
                                        ),
                                    ),
                                    Property("id", StringType),
                                    Property("key", StringType),
                                    Property("self", StringType),
                                ),
                            ),
                            Property("self", StringType),
                            Property(
                                "type",
                                ObjectType(
                                    Property("id", StringType),
                                    Property("inward", StringType),
                                    Property("name", StringType),
                                    Property("outward", StringType),
                                    Property("self", StringType),
                                ),
                            ),
                        ),
                    ),
                ),
                Property(
                    "assignee",
                    ObjectType(
                        Property("self", StringType),
                        Property("accountId", StringType),
                        Property(
                            "avatarUrls",
                            ObjectType(
                                Property("48x48", StringType),
                                Property("24x24", StringType),
                                Property("16x16", StringType),
                                Property("32x32", StringType),
                            ),
                        ),
                        Property("displayName", StringType),
                        Property("active", BooleanType),
                        Property("timeZone", StringType),
                        Property("accountType", StringType),
                        Property("emailAddress", StringType),
                    ),
                ),
                Property("updated", StringType),
                Property(
                    "status",
                    ObjectType(
                        Property("self", StringType),
                        Property("description", StringType),
                        Property("iconUrl", StringType),
                        Property("name", StringType),
                        Property("id", StringType),
                        Property(
                            "statusCategory",
                            ObjectType(
                                Property("self", StringType),
                                Property("id", IntegerType),
                                Property("key", StringType),
                                Property("colorName", StringType),
                                Property("name", StringType),
                            ),
                        ),
                    ),
                ),
                Property(
                    "components",
                    ArrayType(
                        ObjectType(
                            Property("self", StringType),
                            Property("id", StringType),
                            Property("name", StringType),
                        )
                    ),
                ),
                Property("timeoriginalestimate", IntegerType),
                Property(
                    "description",
                    ObjectType(
                        Property("version", IntegerType),
                        Property("text", StringType),
                        Property("type", StringType),
                        Property(
                            "content",
                            ArrayType(
                                ObjectType(
                                    Property("version", IntegerType),
                                    Property("text", StringType),
                                    Property("type", StringType),
                                    Property(
                                        "attrs",
                                        ObjectType(
                                            Property("href", StringType),
                                            Property("language", StringType),
                                            Property("timestamp", StringType),
                                            Property("colspan", IntegerType),
                                            Property("alt", StringType),
                                            Property(
                                                "colwidth", ArrayType(IntegerType)
                                            ),
                                            Property("background", StringType),
                                            Property("color", StringType),
                                            Property(
                                                "isNumberColumnEnabled", BooleanType
                                            ),
                                            Property("localId", StringType),
                                            Property("panelType", StringType),
                                            Property("level", IntegerType),
                                            Property("accessLevel", StringType),
                                            Property("style", StringType),
                                            Property("text", StringType),
                                            Property("order", IntegerType),
                                            Property("shortName", StringType),
                                            Property("url", StringType),
                                            Property("layout", StringType),
                                            Property("id", StringType),
                                            Property("type", StringType),
                                            Property("collection", StringType),
                                            Property("width", NumberType),
                                            Property("height", NumberType),
                                            Property("occurrenceKey", StringType),
                                        ),
                                    ),
                                    Property(
                                        "marks",
                                        ArrayType(
                                            ObjectType(
                                                Property("type", StringType),
                                                Property(
                                                    "attrs",
                                                    ObjectType(
                                                        Property("href", StringType),
                                                        Property(
                                                            "colspan", IntegerType
                                                        ),
                                                        Property("alt", StringType),
                                                        Property(
                                                            "timestamp", StringType
                                                        ),
                                                        Property(
                                                            "language", StringType
                                                        ),
                                                        Property(
                                                            "colwidth",
                                                            ArrayType(IntegerType),
                                                        ),
                                                        Property(
                                                            "background", StringType
                                                        ),
                                                        Property(
                                                            "isNumberColumnEnabled",
                                                            BooleanType,
                                                        ),
                                                        Property("localId", StringType),
                                                        Property("color", StringType),
                                                        Property(
                                                            "panelType", StringType
                                                        ),
                                                        Property("level", IntegerType),
                                                        Property(
                                                            "accessLevel", StringType
                                                        ),
                                                        Property("style", StringType),
                                                        Property("order", IntegerType),
                                                        Property("text", StringType),
                                                        Property(
                                                            "shortName", StringType
                                                        ),
                                                        Property("url", StringType),
                                                        Property("layout", StringType),
                                                        Property("id", StringType),
                                                        Property("type", StringType),
                                                        Property(
                                                            "collection", StringType
                                                        ),
                                                        Property("width", NumberType),
                                                        Property("height", NumberType),
                                                        Property(
                                                            "occurrenceKey", StringType
                                                        ),
                                                    ),
                                                ),
                                            ),
                                        ),
                                    ),
                                    Property(
                                        "content",
                                        ArrayType(
                                            ObjectType(
                                                Property("version", IntegerType),
                                                Property("text", StringType),
                                                Property("type", StringType),
                                                Property(
                                                    "attrs",
                                                    ObjectType(
                                                        Property("href", StringType),
                                                        Property(
                                                            "colspan", IntegerType
                                                        ),
                                                        Property("alt", StringType),
                                                        Property(
                                                            "timestamp", StringType
                                                        ),
                                                        Property(
                                                            "colwidth",
                                                            ArrayType(IntegerType),
                                                        ),
                                                        Property(
                                                            "language", StringType
                                                        ),
                                                        Property(
                                                            "background", StringType
                                                        ),
                                                        Property(
                                                            "isNumberColumnEnabled",
                                                            BooleanType,
                                                        ),
                                                        Property("localId", StringType),
                                                        Property("color", StringType),
                                                        Property(
                                                            "panelType", StringType
                                                        ),
                                                        Property("level", IntegerType),
                                                        Property(
                                                            "accessLevel", StringType
                                                        ),
                                                        Property("style", StringType),
                                                        Property("order", IntegerType),
                                                        Property("text", StringType),
                                                        Property(
                                                            "shortName", StringType
                                                        ),
                                                        Property("url", StringType),
                                                        Property("layout", StringType),
                                                        Property("id", StringType),
                                                        Property("type", StringType),
                                                        Property(
                                                            "collection", StringType
                                                        ),
                                                        Property("width", NumberType),
                                                        Property("height", NumberType),
                                                        Property(
                                                            "occurrenceKey", StringType
                                                        ),
                                                    ),
                                                ),
                                                Property(
                                                    "marks",
                                                    ArrayType(
                                                        ObjectType(
                                                            Property(
                                                                "type", StringType
                                                            ),
                                                            Property(
                                                                "attrs",
                                                                ObjectType(
                                                                    Property(
                                                                        "href",
                                                                        StringType,
                                                                    ),
                                                                    Property(
                                                                        "colspan",
                                                                        IntegerType,
                                                                    ),
                                                                    Property(
                                                                        "alt",
                                                                        StringType,
                                                                    ),
                                                                    Property(
                                                                        "timestamp",
                                                                        StringType,
                                                                    ),
                                                                    Property(
                                                                        "colwidth",
                                                                        ArrayType(
                                                                            IntegerType
                                                                        ),
                                                                    ),
                                                                    Property(
                                                                        "language",
                                                                        StringType,
                                                                    ),
                                                                    Property(
                                                                        "background",
                                                                        StringType,
                                                                    ),
                                                                    Property(
                                                                        "isNumberColumnEnabled",
                                                                        BooleanType,
                                                                    ),
                                                                    Property(
                                                                        "localId",
                                                                        StringType,
                                                                    ),
                                                                    Property(
                                                                        "color",
                                                                        StringType,
                                                                    ),
                                                                    Property(
                                                                        "panelType",
                                                                        StringType,
                                                                    ),
                                                                    Property(
                                                                        "level",
                                                                        IntegerType,
                                                                    ),
                                                                    Property(
                                                                        "accessLevel",
                                                                        StringType,
                                                                    ),
                                                                    Property(
                                                                        "style",
                                                                        StringType,
                                                                    ),
                                                                    Property(
                                                                        "order",
                                                                        IntegerType,
                                                                    ),
                                                                    Property(
                                                                        "text",
                                                                        StringType,
                                                                    ),
                                                                    Property(
                                                                        "shortName",
                                                                        StringType,
                                                                    ),
                                                                    Property(
                                                                        "url",
                                                                        StringType,
                                                                    ),
                                                                    Property(
                                                                        "layout",
                                                                        StringType,
                                                                    ),
                                                                    Property(
                                                                        "id", StringType
                                                                    ),
                                                                    Property(
                                                                        "type",
                                                                        StringType,
                                                                    ),
                                                                    Property(
                                                                        "collection",
                                                                        StringType,
                                                                    ),
                                                                    Property(
                                                                        "width",
                                                                        NumberType,
                                                                    ),
                                                                    Property(
                                                                        "height",
                                                                        NumberType,
                                                                    ),
                                                                    Property(
                                                                        "occurrenceKey",
                                                                        StringType,
                                                                    ),
                                                                ),
                                                            ),
                                                        ),
                                                    ),
                                                ),
                                                Property(
                                                    "content",
                                                    ArrayType(
                                                        ObjectType(
                                                            Property(
                                                                "content",
                                                                ArrayType(
                                                                    ObjectType(
                                                                        Property(
                                                                            "version",
                                                                            IntegerType,
                                                                        ),
                                                                        Property(
                                                                            "text",
                                                                            StringType,
                                                                        ),
                                                                        Property(
                                                                            "type",
                                                                            StringType,
                                                                        ),
                                                                        Property(
                                                                            "content",
                                                                            __content_schema,
                                                                        ),
                                                                        Property(
                                                                            "attrs",
                                                                            ObjectType(
                                                                                Property(
                                                                                    "href",
                                                                                    StringType,
                                                                                ),
                                                                                Property(
                                                                                    "colspan",
                                                                                    IntegerType,
                                                                                ),
                                                                                Property(
                                                                                    "alt",
                                                                                    StringType,
                                                                                ),
                                                                                Property(
                                                                                    "timestamp",
                                                                                    StringType,
                                                                                ),
                                                                                Property(
                                                                                    "colwidth",
                                                                                    ArrayType(
                                                                                        IntegerType
                                                                                    ),
                                                                                ),
                                                                                Property(
                                                                                    "language",
                                                                                    StringType,
                                                                                ),
                                                                                Property(
                                                                                    "background",
                                                                                    StringType,
                                                                                ),
                                                                                Property(
                                                                                    "isNumberColumnEnabled",
                                                                                    BooleanType,
                                                                                ),
                                                                                Property(
                                                                                    "localId",
                                                                                    StringType,
                                                                                ),
                                                                                Property(
                                                                                    "color",
                                                                                    StringType,
                                                                                ),
                                                                                Property(
                                                                                    "panelType",
                                                                                    StringType,
                                                                                ),
                                                                                Property(
                                                                                    "level",
                                                                                    IntegerType,
                                                                                ),
                                                                                Property(
                                                                                    "accessLevel",
                                                                                    StringType,
                                                                                ),
                                                                                Property(
                                                                                    "style",
                                                                                    StringType,
                                                                                ),
                                                                                Property(
                                                                                    "order",
                                                                                    IntegerType,
                                                                                ),
                                                                                Property(
                                                                                    "text",
                                                                                    StringType,
                                                                                ),
                                                                                Property(
                                                                                    "shortName",
                                                                                    StringType,
                                                                                ),
                                                                                Property(
                                                                                    "url",
                                                                                    StringType,
                                                                                ),
                                                                                Property(
                                                                                    "layout",
                                                                                    StringType,
                                                                                ),
                                                                                Property(
                                                                                    "id",
                                                                                    StringType,
                                                                                ),
                                                                                Property(
                                                                                    "type",
                                                                                    StringType,
                                                                                ),
                                                                                Property(
                                                                                    "collection",
                                                                                    StringType,
                                                                                ),
                                                                                Property(
                                                                                    "width",
                                                                                    NumberType,
                                                                                ),
                                                                                Property(
                                                                                    "height",
                                                                                    NumberType,
                                                                                ),
                                                                                Property(
                                                                                    "occurrenceKey",
                                                                                    StringType,
                                                                                ),
                                                                            ),
                                                                        ),
                                                                        Property(
                                                                            "marks",
                                                                            ArrayType(
                                                                                ObjectType(
                                                                                    Property(
                                                                                        "type",
                                                                                        StringType,
                                                                                    ),
                                                                                    Property(
                                                                                        "attrs",
                                                                                        ObjectType(
                                                                                            Property(
                                                                                                "href",
                                                                                                StringType,
                                                                                            ),
                                                                                            Property(
                                                                                                "colspan",
                                                                                                IntegerType,
                                                                                            ),
                                                                                            Property(
                                                                                                "alt",
                                                                                                StringType,
                                                                                            ),
                                                                                            Property(
                                                                                                "timestamp",
                                                                                                StringType,
                                                                                            ),
                                                                                            Property(
                                                                                                "colwidth",
                                                                                                ArrayType(
                                                                                                    IntegerType
                                                                                                ),
                                                                                            ),
                                                                                            Property(
                                                                                                "language",
                                                                                                StringType,
                                                                                            ),
                                                                                            Property(
                                                                                                "background",
                                                                                                StringType,
                                                                                            ),
                                                                                            Property(
                                                                                                "isNumberColumnEnabled",
                                                                                                BooleanType,
                                                                                            ),
                                                                                            Property(
                                                                                                "localId",
                                                                                                StringType,
                                                                                            ),
                                                                                            Property(
                                                                                                "color",
                                                                                                StringType,
                                                                                            ),
                                                                                            Property(
                                                                                                "panelType",
                                                                                                StringType,
                                                                                            ),
                                                                                            Property(
                                                                                                "level",
                                                                                                IntegerType,
                                                                                            ),
                                                                                            Property(
                                                                                                "accessLevel",
                                                                                                StringType,
                                                                                            ),
                                                                                            Property(
                                                                                                "style",
                                                                                                StringType,
                                                                                            ),
                                                                                            Property(
                                                                                                "order",
                                                                                                IntegerType,
                                                                                            ),
                                                                                            Property(
                                                                                                "text",
                                                                                                StringType,
                                                                                            ),
                                                                                            Property(
                                                                                                "shortName",
                                                                                                StringType,
                                                                                            ),
                                                                                            Property(
                                                                                                "url",
                                                                                                StringType,
                                                                                            ),
                                                                                            Property(
                                                                                                "layout",
                                                                                                StringType,
                                                                                            ),
                                                                                            Property(
                                                                                                "id",
                                                                                                StringType,
                                                                                            ),
                                                                                            Property(
                                                                                                "type",
                                                                                                StringType,
                                                                                            ),
                                                                                            Property(
                                                                                                "collection",
                                                                                                StringType,
                                                                                            ),
                                                                                            Property(
                                                                                                "width",
                                                                                                NumberType,
                                                                                            ),
                                                                                            Property(
                                                                                                "height",
                                                                                                NumberType,
                                                                                            ),
                                                                                            Property(
                                                                                                "occurrenceKey",
                                                                                                StringType,
                                                                                            ),
                                                                                        ),
                                                                                    ),
                                                                                ),
                                                                            ),
                                                                        ),
                                                                    )
                                                                ),
                                                            ),
                                                            Property(
                                                                "type", StringType
                                                            ),
                                                            Property(
                                                                "version", IntegerType
                                                            ),
                                                        ),
                                                    ),
                                                ),
                                            ),
                                        ),
                                    ),
                                ),
                            ),
                        ),
                    ),
                ),
                Property("customfield_10010", ArrayType(base_item_schema)),
                Property("customfield_10014", StringType),
                Property("timetracking", StringType),
                Property("customfield_10015", StringType),
                Property(
                    "customfield_10005",
                    ArrayType(
                        ObjectType(
                            Property("id", IntegerType),
                            Property("boardId", IntegerType),
                            Property("name", StringType),
                            Property("state", StringType),
                            Property("goal", DateTimeType),
                            Property("startDate", DateTimeType),
                            Property("completeDate", DateTimeType),
                        )
                    ),
                ),
                Property("customfield_10006", StringType),
                Property("customfield_10007", StringType),
                Property("security", StringType),
                Property("customfield_10008", base_item_schema),
                Property("aggregatetimeestimate", IntegerType),
                Property("customfield_10009", StringType),
                Property("attachment", ArrayType(StringType)),
                Property("summary", StringType),
                Property(
                    "creator",
                    ObjectType(
                        Property("self", StringType),
                        Property("accountId", StringType),
                        Property("emailAddress", StringType),
                        Property(
                            "avatarUrls",
                            ObjectType(
                                Property("48x48", StringType),
                                Property("24x24", StringType),
                                Property("16x16", StringType),
                                Property("32x32", StringType),
                            ),
                        ),
                        Property("displayName", StringType),
                        Property("active", BooleanType),
                        Property("timeZone", StringType),
                        Property("accountType", StringType),
                    ),
                ),
                Property(
                    "subtasks",
                    ArrayType(
                        ObjectType(
                            Property("id", StringType),
                            Property("key", StringType),
                            Property("self", StringType),
                            Property(
                                "fields",
                                ObjectType(
                                    Property("summary", StringType),
                                    Property(
                                        "status",
                                        ObjectType(
                                            Property("self", StringType),
                                            Property("description", StringType),
                                            Property("iconUrl", StringType),
                                            Property("name", StringType),
                                            Property("id", StringType),
                                            Property(
                                                "statusCategory",
                                                ObjectType(
                                                    Property("self", StringType),
                                                    Property("id", IntegerType),
                                                    Property("key", StringType),
                                                    Property("colorName", StringType),
                                                    Property("name", StringType),
                                                ),
                                            ),
                                        ),
                                    ),
                                    Property(
                                        "priority",
                                        ObjectType(
                                            Property("self", StringType),
                                            Property("iconUrl", StringType),
                                            Property("name", StringType),
                                            Property("id", StringType),
                                        ),
                                    ),
                                    Property(
                                        "issuetype",
                                        ObjectType(
                                            Property("self", StringType),
                                            Property("id", StringType),
                                            Property("description", StringType),
                                            Property("iconUrl", StringType),
                                            Property("name", StringType),
                                            Property("subtask", BooleanType),
                                            Property("avatarId", IntegerType),
                                            Property("entityId", StringType),
                                            Property("hierarchyLevel", IntegerType),
                                        ),
                                    ),
                                ),
                            ),
                        ),
                    ),
                ),
                Property("customfield_10041", StringType),
                Property(
                    "reporter",
                    ObjectType(
                        Property("self", StringType),
                        Property("accountId", StringType),
                        Property("emailAddress", StringType),
                        Property(
                            "avatarUrls",
                            ObjectType(
                                Property("48x48", StringType),
                                Property("24x24", StringType),
                                Property("16x16", StringType),
                                Property("32x32", StringType),
                            ),
                        ),
                        Property("displayName", StringType),
                        Property("active", BooleanType),
                        Property("timeZone", StringType),
                        Property("accountType", StringType),
                    ),
                ),
                Property("customfield_10043", StringType),
                Property("customfield_10044", StringType),
                Property(
                    "aggregateprogress",
                    ObjectType(
                        Property("progress", IntegerType),
                        Property("total", IntegerType),
                        Property("percent", IntegerType),
                    ),
                ),
                Property("customfield_10045", StringType),
                Property("customfield_10001", ArrayType(StringType)),
                Property("customfield_10002", NumberType),
                Property("customfield_10003", NumberType),
                Property("customfield_10004", StringType),
                Property("customfield_10038", StringType),
                Property("customfield_10039", StringType),
                Property("customfield_10000", ArrayType(base_item_schema)),
                Property("customfield_10042", StringType),
                Property("customfield_10046", StringType),
                Property("customfield_10047", StringType),
                Property(
                    "environment",
                    ObjectType(
                        Property("type", StringType),
                        Property(
                            "content",
                            ArrayType(
                                ObjectType(
                                    Property(
                                        "content",
                                        ArrayType(
                                            ObjectType(
                                                Property("text", StringType),
                                                Property("type", StringType),
                                            ),
                                        ),
                                    ),
                                    Property("type", StringType),
                                ),
                            ),
                        ),
                        Property("text", StringType),
                        Property("version", IntegerType),
                    ),
                ),
                Property("duedate", StringType),
                Property(
                    "progress",
                    ObjectType(
                        Property("progress", IntegerType),
                        Property("total", IntegerType),
                    ),
                ),
                Property("comment", StringType),
                Property(
                    "votes",
                    ObjectType(
                        Property("self", StringType),
                        Property("votes", IntegerType),
                        Property("hasVoted", BooleanType),
                    ),
                ),
                Property("worklog", StringType),
                Property("key", StringType),
                Property("id", IntegerType),
                Property("editmeta", StringType),
                Property("histories", StringType),
                Property("customfield_11394", StringType),
                Property("customfield_11395", StringType),
                Property("customfield_11397", StringType),
                Property("customfield_11396", IntegerType),
                Property("customfield_11399", StringType),
                Property("customfield_11398", DateType),
                Property("customfield_11384", base_item_schema),
                Property("customfield_11385", StringType),
                Property("customfield_10600", base_item_schema),
                Property("customfield_11490", base_item_schema),
                Property("customfield_11492", StringType),
                Property(
                    "customfield_11371",
                    base_item_schema,
                ),
                Property(
                    "customfield_11370",
                    base_item_schema,
                ),
                Property("customfield_11491", base_item_schema),
                Property(
                    "customfield_11373",
                    base_item_schema,
                ),
                Property(
                    "customfield_11494",
                    base_item_schema,
                ),
                Property(
                    "customfield_11493",
                    base_item_schema,
                ),
                Property(
                    "customfield_11372",
                    base_item_schema,
                ),
                Property(
                    "customfield_11496",
                    base_item_schema,
                ),
                Property(
                    "customfield_11375",
                    base_item_schema,
                ),
                Property(
                    "customfield_11495",
                    base_item_schema,
                ),
                Property(
                    "customfield_11374",
                    base_item_schema,
                ),
                Property(
                    "customfield_11498",
                    base_item_schema,
                ),
                Property("customfield_11377", StringType),
                # Property("customfield_11497", StringType),
                Property("customfield_11376", StringType),
                Property("customfield_11379", ArrayType(base_item_schema)),
                Property("customfield_11378", ArrayType(base_item_schema)),
                Property(
                    "customfield_11369",
                    base_item_schema,
                ),
                Property("customfield_11481", ArrayType(base_item_schema)),
                Property("customfield_11482", base_item_schema),
                Property("customfield_11485", StringType),
                Property("customfield_11000", StringType),
                Property("customfield_11487", StringType),
                Property("customfield_11486", StringType),
                Property("customfield_11489", base_item_schema),
                Property("customfield_11368", DateType),
                Property("customfield_11488", StringType),
                Property("customfield_11359", DateType),
                Property("customfield_11358", StringType),
                Property("customfield_10701", StringType),
                Property("customfield_11470", NumberType),
                Property("customfield_11591", base_item_schema),
                Property("customfield_11472", NumberType),
                Property("customfield_11350", base_item_schema),
                Property("customfield_11353", base_item_schema),
                Property("customfield_11594", StringType),
                Property("customfield_11473", StringType),
                Property("customfield_11355", base_item_schema),
                Property("customfield_11596", NumberType),
                Property("customfield_11354", base_item_schema),
                Property("customfield_11475", base_item_schema),
                Property("customfield_11357", StringType),
                Property("customfield_11356", StringType),
                Property("customfield_11598", StringType),
                Property("customfield_11469", base_item_schema),
                Property("customfield_11468", NumberType),
                Property("customfield_11347", StringType),
                Property("customfield_11582", base_item_schema),
                Property("customfield_11461", NumberType),
                Property("customfield_11340", StringType),
                Property("customfield_11460", StringType),
                # Property("customfield_11584", StringType),
                Property("customfield_11463", NumberType),
                Property("customfield_11341", base_item_schema),
                Property("customfield_11583", base_item_schema),
                Property(
                    "customfield_11100",
                    ArrayType(
                        ObjectType(
                            Property("_link", StringType),
                            Property("id", StringType),
                            Property("name", StringType),
                        )
                    ),
                ),
                Property("customfield_11586", StringType),
                # Property("customfield_11344", StringType),
                Property("customfield_11465", DateType),
                Property("customfield_11585", StringType),
                Property("customfield_11464", NumberType),
                Property("customfield_11346", StringType),
                Property("customfield_11467", base_item_schema),
                Property("customfield_11466", NumberType),
                Property("customfield_11345", StringType),
                Property("customfield_11587", StringType),
                # Property("customfield_11458", StringType),
                Property("customfield_11336", NumberType),
                Property("customfield_11457", base_item_schema),
                Property("customfield_11339", StringType),
                Property("customfield_11459", NumberType),
                Property(
                    "customfield_10800",
                    ObjectType(
                        Property("hasEpicLinkFieldDependency", BooleanType),
                        Property(
                            "nonEditableReason",
                            ObjectType(
                                Property("message", StringType),
                                Property("reason", StringType),
                            ),
                            Property("showField", BooleanType),
                        ),
                        Property("showField", BooleanType),
                    ),
                ),
                Property("customfield_11338", base_item_schema),
                Property("customfield_11450", ArrayType(base_item_schema)),
                Property(
                    "customfield_11331",
                    ObjectType(
                        Property("displayName", StringType),
                        Property("languageCode", StringType),
                    ),
                ),
                Property("customfield_11452", base_item_schema),
                # Property("customfield_11330", StringType),
                Property("customfield_11451", StringType),
                Property("customfield_11454", base_item_schema),
                Property("customfield_11333", base_item_schema),
                Property("customfield_11575", base_item_schema),
                Property("customfield_11453", DateType),
                Property("customfield_11332", StringType),
                Property("customfield_11335", base_content_schema),
                Property("customfield_11576", StringType),
                Property(
                    "customfield_11334",
                    base_item_schema,
                ),
                Property("customfield_11342", base_item_schema),
                Property("customfield_11455", ArrayType(base_item_schema)),
                Property("customfield_11326", ArrayType(base_item_schema)),
                Property("customfield_11447", ArrayType(base_item_schema)),
                Property("customfield_11568", NumberType),
                Property("customfield_11567", NumberType),
                Property("customfield_11446", ArrayType(base_item_schema)),
                Property("customfield_11325", ArrayType(base_item_schema)),
                # Property("customfield_11328", StringType),
                Property("customfield_11449", ArrayType(base_item_schema)),
                # Property("customfield_11327", StringType),
                Property("customfield_11448", ArrayType(base_item_schema)),
                # Property("customfield_11329", StringType),
                Property("customfield_11560", StringType),
                Property("customfield_11441", StringType),
                Property(
                    "customfield_11562",
                    base_item_schema,
                ),
                Property("customfield_11320", base_item_schema),
                Property("customfield_11561", base_content_schema),
                Property("customfield_11443", StringType),
                Property("customfield_11200", base_item_schema),
                Property("customfield_11321", base_item_schema),
                Property("customfield_11564", base_content_schema),
                Property("customfield_11442", StringType),
                Property("customfield_11322", base_item_schema),
                Property("customfield_11563", base_content_schema),
                Property("customfield_11323", StringType),
                Property("customfield_11566", NumberType),
                Property("customfield_11445", StringType),
                Property("customfield_11324", StringType),
                Property("customfield_11565", NumberType),
                Property("customfield_11444", StringType),
                Property("customfield_11557", StringType),
                Property("customfield_11314", base_item_schema),
                Property("customfield_11436", StringType),
                Property("customfield_11435", StringType),
                Property("customfield_11556", StringType),
                Property("customfield_11315", DateTimeType),
                Property("customfield_11559", base_item_schema),
                Property("customfield_11316", DateTimeType),
                Property("customfield_11438", StringType),
                Property("customfield_11437", StringType),
                Property("customfield_11558", base_item_schema),
                Property("customfield_11317", base_item_schema),
                Property("customfield_11318", base_item_schema),
                Property("customfield_11319", base_item_schema),
                Property("customfield_11439", StringType),
                Property("customfield_11430", base_item_schema),
                Property("customfield_11310", ArrayType(base_item_schema)),
                Property("customfield_10100", StringType),
                Property("customfield_11431", base_item_schema),
                Property("customfield_11311", base_item_schema),
                # Property("customfield_11434", StringType),
                Property("customfield_11312", base_item_schema),
                Property("customfield_11555", base_item_schema),
                Property("customfield_11433", StringType),
                Property("customfield_11313", base_item_schema),
                Property("customfield_11425", NumberType),
                Property("customfield_11303", DateType),
                Property("customfield_11667", StringType),
                Property("customfield_11666", ArrayType(base_item_schema)),
                Property("customfield_11545", base_content_schema),
                Property("customfield_11424", NumberType),
                Property(
                    "customfield_11305",
                    ObjectType(
                        Property(
                            "_links",
                            ObjectType(
                                Property("agent", StringType),
                                Property("jiraRest", StringType),
                                Property("self", StringType),
                                Property("web", StringType),
                            ),
                        ),
                        Property(
                            "currentStatus",
                            ObjectType(
                                Property("status", StringType),
                                Property("statusCategory", StringType),
                                Property(
                                    "statusDate",
                                    ObjectType(
                                        Property("epochMillis", IntegerType),
                                        Property("friendly", DateTimeType),
                                        Property("iso8601", DateTimeType),
                                        Property("jira", DateTimeType),
                                    ),
                                ),
                            ),
                        ),
                        Property(
                            "requestType",
                            ObjectType(
                                Property("_expands", ArrayType(StringType)),
                                Property(
                                    "_links", ObjectType(Property("self", StringType))
                                ),
                                Property("description", StringType),
                                Property("groupIds", ArrayType(StringType)),
                                Property("id", StringType),
                                Property("issueTypeId", StringType),
                                Property("name", StringType),
                                Property("portalId", StringType),
                                Property("serviceDeskId", StringType),
                            ),
                        ),
                    ),
                ),
                Property("customfield_11427", NumberType),
                Property("customfield_11548", base_item_schema),
                Property("customfield_11668", base_item_schema),
                Property("customfield_11306", ArrayType(base_item_schema)),
                Property("customfield_11307", NumberType),
                Property("customfield_11429", base_item_schema),
                Property("customfield_11308", base_item_schema),
                Property("customfield_11428", NumberType),
                Property("customfield_11549", StringType),
                Property("customfield_11309", DateTimeType),
                Property("customfield_11661", base_item_schema),
                Property("customfield_11660", base_content_schema),
                Property("customfield_11421", NumberType),
                Property("customfield_11663", NumberType),
                Property("customfield_11420", NumberType),
                Property("customfield_11300", StringType),
                Property("customfield_11665", StringType),
                Property("customfield_11301", DateType),
                Property("customfield_11423", NumberType),
                Property("customfield_11302", base_item_schema),
                Property("customfield_11422", NumberType),
                Property("customfield_11664", StringType),
                Property("customfield_11414", DateTimeType),
                Property("customfield_11656", StringType),
                Property("customfield_11413", base_item_schema),
                Property("customfield_11658", StringType),
                Property("customfield_11415", DateType),
                Property("customfield_11657", base_item_schema),
                Property("customfield_11418", DateType),
                Property("customfield_11659", StringType),
                Property("customfield_11652", base_item_schema),
                Property("customfield_11410", StringType),
                Property("customfield_11530", base_content_schema),
                Property("customfield_11411", StringType),
                Property("customfield_11524", base_item_schema),
                Property("customfield_11403", DateType),
                Property("customfield_11645", NumberType),
                Property("customfield_11402", ArrayType(base_item_schema)),
                Property("customfield_11644", NumberType),
                Property("customfield_11523", DateType),
                Property("customfield_11647", StringType),
                Property("customfield_11405", StringType),
                Property("customfield_11526", StringType),
                Property("customfield_11404", StringType),
                Property("customfield_11525", StringType),
                Property("customfield_11528", base_content_schema),
                Property("customfield_11649", StringType),
                Property("customfield_11648", ArrayType(base_item_schema)),
                Property("customfield_11527", StringType),
                Property("customfield_11529", StringType),
                Property("customfield_11641", StringType),
                Property("customfield_11520", base_item_schema),
                Property("customfield_11640", StringType),
                Property("customfield_11643", NumberType),
                Property("customfield_11522", DateType),
                Property("customfield_11401", StringType),
                Property("customfield_11400", StringType),
                Property("customfield_11642", NumberType),
                Property("customfield_11521", base_item_schema),
                Property("customfield_11513", DateType),
                Property("customfield_10302", DateTimeType),
                Property("customfield_11512", ArrayType(base_item_schema)),
                Property("customfield_11515", ArrayType(base_item_schema)),
                Property("customfield_11514", DateType),
                Property("customfield_11638", base_item_schema),
                Property("customfield_11517", ArrayType(StringType)),
                Property("customfield_11516", base_item_schema),
                Property("customfield_11637", base_item_schema),
                Property("customfield_11519", base_item_schema),
                Property("customfield_11639", base_item_schema),
                Property("customfield_11518", base_item_schema),
                Property("customfield_10300", StringType),
                Property("customfield_11511", StringType),
                Property("customfield_10301", StringType),
                Property("customfield_11510", base_item_schema),
                Property("customfield_11502", NumberType),
                Property("customfield_11501", StringType),
                Property("customfield_11503", base_item_schema),
                Property("customfield_11505", base_item_schema),
                Property("customfield_11508", DateType),
                Property("customfield_11507", base_item_schema),
                Property("customfield_11509", StringType),
                Property("customfield_11618", base_item_schema),
                Property("customfield_11610", NumberType),
                Property("customfield_11600", base_item_schema),
            ),
        ),
        Property("created", StringType),
        Property("updated", StringType),
    ).to_dict()

    def get_url_params(
        self,
        context: dict | None,
        next_page_token: Any | None,
    ) -> dict[str, Any]:
        params: dict = {}

        params["jql"] = []  # init a query param

        if next_page_token:
            params["startAt"] = next_page_token

        if self.replication_key:
            params["sort"] = "asc"
            params["order_by"] = self.replication_key

        if "start_date" in self.config:
            start_date = self.config["start_date"]
            params["jql"].append(f"(created>={start_date} or updated>={start_date})")

        if "end_date" in self.config:
            end_date = self.config["end_date"]
            params["jql"].append(f"(created<{end_date} or updated<{start_date})")

        if params["jql"]:
            jql = " and ".join(params["jql"])
            params["jql"] = jql

        else:
            params.pop("jql")  # drop if there's no query

        return params

    def get_child_context(self, record: dict, context: Optional[dict]) -> dict:
        """Return a context dictionary for child streams."""
<<<<<<< HEAD
        return {
            "issue_id": record["id"]
        }
=======
        return {"issue_id": record["id"]}
>>>>>>> 629733cf


class PermissionStream(JiraStream):

    """
    https://developer.atlassian.com/cloud/jira/platform/rest/v3/api-group-permissions/#api-rest-api-3-permissions-get
    """

    """
    name: stream name
    path: path which will be added to api url in client.py
    schema: instream schema
    primary_keys = primary keys for the table
    replication_key = datetime keys for replication
    """

    name = "permissions"
    path = "/permissions"
    primary_keys = ["permissions"]
    replication_key = "permissions"
    replication_method = "INCREMENTAL"
    instance_name = ""

    schema = PropertiesList(
        Property(
            "permissions",
            ObjectType(
                Property(
                    "ADD_COMMENTS",
                    ObjectType(
                        Property("key", StringType),
                        Property("name", StringType),
                        Property("type", StringType),
                        Property("description", StringType),
                    ),
                ),
                Property(
                    "ADMINISTER_PROJECTS",
                    ObjectType(
                        Property("key", StringType),
                        Property("name", StringType),
                        Property("type", StringType),
                        Property("description", StringType),
                    ),
                ),
                Property(
                    "DELETE_ALL_WORKLOGS",
                    ObjectType(
                        Property("key", StringType),
                        Property("name", StringType),
                        Property("type", StringType),
                        Property("description", StringType),
                    ),
                ),
                Property(
                    "ADMINISTER",
                    ObjectType(
                        Property("key", StringType),
                        Property("name", StringType),
                        Property("type", StringType),
                        Property("description", StringType),
                    ),
                ),
                Property(
                    "ADMINISTER_PROJECT",
                    ObjectType(
                        Property("key", StringType),
                        Property("name", StringType),
                        Property("type", StringType),
                        Property("description", StringType),
                    ),
                ),
                Property(
                    "ASSIGNABLE_USER",
                    ObjectType(
                        Property("key", StringType),
                        Property("name", StringType),
                        Property("type", StringType),
                        Property("description", StringType),
                    ),
                ),
                Property(
                    "ASSIGN_ISSUES",
                    ObjectType(
                        Property("key", StringType),
                        Property("name", StringType),
                        Property("type", StringType),
                        Property("description", StringType),
                    ),
                ),
                Property(
                    "BROWSE_PROJECTS",
                    ObjectType(
                        Property("key", StringType),
                        Property("name", StringType),
                        Property("type", StringType),
                        Property("description", StringType),
                    ),
                ),
                Property(
                    "BULK_CHANGE",
                    ObjectType(
                        Property("key", StringType),
                        Property("name", StringType),
                        Property("type", StringType),
                        Property("description", StringType),
                    ),
                ),
                Property(
                    "CLOSE_ISSUES",
                    ObjectType(
                        Property("key", StringType),
                        Property("name", StringType),
                        Property("type", StringType),
                        Property("description", StringType),
                    ),
                ),
                Property(
                    "CREATE_ATTACHMENTS",
                    ObjectType(
                        Property("key", StringType),
                        Property("name", StringType),
                        Property("type", StringType),
                        Property("description", StringType),
                    ),
                ),
                Property(
                    "CREATE_ISSUES",
                    ObjectType(
                        Property("key", StringType),
                        Property("name", StringType),
                        Property("type", StringType),
                        Property("description", StringType),
                    ),
                ),
                Property(
                    "CREATE_PROJECT",
                    ObjectType(
                        Property("key", StringType),
                        Property("name", StringType),
                        Property("type", StringType),
                        Property("description", StringType),
                    ),
                ),
                Property(
                    "CREATE_SHARED_OBJECTS",
                    ObjectType(
                        Property("key", StringType),
                        Property("name", StringType),
                        Property("type", StringType),
                        Property("description", StringType),
                    ),
                ),
                Property(
                    "DELETE_ALL_ATTACHMENTS",
                    ObjectType(
                        Property("key", StringType),
                        Property("name", StringType),
                        Property("type", StringType),
                        Property("description", StringType),
                    ),
                ),
                Property(
                    "DELETE_ALL_COMMENTS",
                    ObjectType(
                        Property("key", StringType),
                        Property("name", StringType),
                        Property("type", StringType),
                        Property("description", StringType),
                    ),
                ),
                Property(
                    "DELETE_ALL_WORKLOG",
                    ObjectType(
                        Property("key", StringType),
                        Property("name", StringType),
                        Property("type", StringType),
                        Property("description", StringType),
                    ),
                ),
                Property(
                    "DELETE_ISSUES",
                    ObjectType(
                        Property("key", StringType),
                        Property("name", StringType),
                        Property("type", StringType),
                        Property("description", StringType),
                    ),
                ),
                Property(
                    "DELETE_OWN_ATTACHMENTS",
                    ObjectType(
                        Property("key", StringType),
                        Property("name", StringType),
                        Property("type", StringType),
                        Property("description", StringType),
                    ),
                ),
                Property(
                    "DELETE_OWN_COMMENTS",
                    ObjectType(
                        Property("key", StringType),
                        Property("name", StringType),
                        Property("type", StringType),
                        Property("description", StringType),
                    ),
                ),
                Property(
                    "DELETE_OWN_WORKLOGS",
                    ObjectType(
                        Property("key", StringType),
                        Property("name", StringType),
                        Property("type", StringType),
                        Property("description", StringType),
                    ),
                ),
                Property(
                    "EDIT_ALL_COMMENTS",
                    ObjectType(
                        Property("key", StringType),
                        Property("name", StringType),
                        Property("type", StringType),
                        Property("description", StringType),
                    ),
                ),
                Property(
                    "EDIT_ALL_WORKLOGS",
                    ObjectType(
                        Property("key", StringType),
                        Property("name", StringType),
                        Property("type", StringType),
                        Property("description", StringType),
                    ),
                ),
                Property(
                    "EDIT_ISSUES",
                    ObjectType(
                        Property("key", StringType),
                        Property("name", StringType),
                        Property("type", StringType),
                        Property("description", StringType),
                    ),
                ),
                Property(
                    "EDIT_OWN_COMMENTS",
                    ObjectType(
                        Property("key", StringType),
                        Property("name", StringType),
                        Property("type", StringType),
                        Property("description", StringType),
                    ),
                ),
                Property(
                    "EDIT_OWN_WORKLOGS",
                    ObjectType(
                        Property("key", StringType),
                        Property("name", StringType),
                        Property("type", StringType),
                        Property("description", StringType),
                    ),
                ),
                Property(
                    "LINK_ISSUES",
                    ObjectType(
                        Property("key", StringType),
                        Property("name", StringType),
                        Property("type", StringType),
                        Property("description", StringType),
                    ),
                ),
                Property(
                    "MANAGE_GROUP_FILTER_SUBSCRIPTIONS",
                    ObjectType(
                        Property("key", StringType),
                        Property("name", StringType),
                        Property("type", StringType),
                        Property("description", StringType),
                    ),
                ),
                Property(
                    "MANAGE_SPRINTS_PERMISSION",
                    ObjectType(
                        Property("key", StringType),
                        Property("name", StringType),
                        Property("type", StringType),
                        Property("description", StringType),
                    ),
                ),
                Property(
                    "MANAGE_WATCHERS",
                    ObjectType(
                        Property("key", StringType),
                        Property("name", StringType),
                        Property("type", StringType),
                        Property("description", StringType),
                    ),
                ),
                Property(
                    "MODIFY_REPORTER",
                    ObjectType(
                        Property("key", StringType),
                        Property("name", StringType),
                        Property("type", StringType),
                        Property("description", StringType),
                    ),
                ),
                Property(
                    "MOVE_ISSUES",
                    ObjectType(
                        Property("key", StringType),
                        Property("name", StringType),
                        Property("type", StringType),
                        Property("description", StringType),
                    ),
                ),
                Property(
                    "RESOLVE_ISSUES",
                    ObjectType(
                        Property("key", StringType),
                        Property("name", StringType),
                        Property("type", StringType),
                        Property("description", StringType),
                    ),
                ),
                Property(
                    "SCHEDULE_ISSUES",
                    ObjectType(
                        Property("key", StringType),
                        Property("name", StringType),
                        Property("type", StringType),
                        Property("description", StringType),
                    ),
                ),
                Property(
                    "SET_ISSUE_SECURITY",
                    ObjectType(
                        Property("key", StringType),
                        Property("name", StringType),
                        Property("type", StringType),
                        Property("description", StringType),
                    ),
                ),
                Property(
                    "SYSTEM_ADMIN",
                    ObjectType(
                        Property("key", StringType),
                        Property("name", StringType),
                        Property("type", StringType),
                        Property("description", StringType),
                    ),
                ),
                Property(
                    "TRANSITION_ISSUES",
                    ObjectType(
                        Property("key", StringType),
                        Property("name", StringType),
                        Property("type", StringType),
                        Property("description", StringType),
                    ),
                ),
                Property(
                    "USER_PICKER",
                    ObjectType(
                        Property("key", StringType),
                        Property("name", StringType),
                        Property("type", StringType),
                        Property("description", StringType),
                    ),
                ),
                Property(
                    "VIEW_AGGREGATED_DATA",
                    ObjectType(
                        Property("key", StringType),
                        Property("name", StringType),
                        Property("type", StringType),
                        Property("description", StringType),
                    ),
                ),
                Property(
                    "VIEW_DEV_TOOLS",
                    ObjectType(
                        Property("key", StringType),
                        Property("name", StringType),
                        Property("type", StringType),
                        Property("description", StringType),
                    ),
                ),
                Property(
                    "VIEW_READONLY_WORKFLOW",
                    ObjectType(
                        Property("key", StringType),
                        Property("name", StringType),
                        Property("type", StringType),
                        Property("description", StringType),
                    ),
                ),
                Property(
                    "VIEW_VOTERS_AND_WATCHERS",
                    ObjectType(
                        Property("key", StringType),
                        Property("name", StringType),
                        Property("type", StringType),
                        Property("description", StringType),
                    ),
                ),
                Property(
                    "WORK_ON_ISSUES",
                    ObjectType(
                        Property("key", StringType),
                        Property("name", StringType),
                        Property("type", StringType),
                        Property("description", StringType),
                    ),
                ),
                Property(
                    "com.atlassian.atlas.jira__jira-townsquare-link-unconnected-issue-glance-view-permission",
                    ObjectType(
                        Property("key", StringType),
                        Property("name", StringType),
                        Property("type", StringType),
                        Property("description", StringType),
                    ),
                ),
            ),
        ),
    ).to_dict()


class ProjectRoleStream(JiraStream):

    """
    https://developer.atlassian.com/cloud/jira/platform/rest/v3/api-group-project-roles/#api-rest-api-3-role-get
    """

    """
    name: stream name
    path: path which will be added to api url in client.py
    schema: instream schema
    primary_keys = primary keys for the table
    replication_key = datetime keys for replication
    """

    name = "project_roles"
    path = "/role"
    primary_keys = ["id"]
    replication_key = "id"
    replication_method = "INCREMENTAL"
    instance_name = ""

    schema = PropertiesList(
        Property("self", StringType),
        Property("name", StringType),
        Property("id", IntegerType),
        Property("description", StringType),
        Property(
            "scope",
            ObjectType(
                Property("type", StringType),
                Property(
                    "project",
                    ObjectType(
                        Property("id", StringType),
                    ),
                ),
            ),
        ),
        Property(
            "actors",
            ArrayType(
                ObjectType(
                    Property("id", IntegerType),
                    Property("displayName", StringType),
                    Property("type", StringType),
                    Property("name", StringType),
                    Property(
                        "actorUser",
                        ObjectType(
                            Property("accountId", StringType),
                        ),
                    ),
                    Property(
                        "actorGroup",
                        ObjectType(
                            Property("name", StringType),
                            Property("displayName", StringType),
                            Property("groupId", StringType),
                        ),
                    ),
                ),
            ),
        ),
    ).to_dict()


class PriorityStream(JiraStream):

    """
    https://developer.atlassian.com/cloud/jira/platform/rest/v3/api-group-issue-priorities/#api-rest-api-3-priority-get
    """

    """
    name: stream name
    path: path which will be added to api url in client.py
    schema: instream schema
    primary_keys = primary keys for the table
    replication_key = datetime keys for replication
    """

    name = "priorities"
    path = "/priority"
    primary_keys = ["id"]
    replication_key = "id"
    replication_method = "INCREMENTAL"
    instance_name = ""

    schema = PropertiesList(
        Property("self", StringType),
        Property("statusColor", StringType),
        Property("description", StringType),
        Property("iconUrl", StringType),
        Property("name", StringType),
        Property("id", StringType),
    ).to_dict()


class PermissionHolderStream(JiraStream):

    """
    https://developer.atlassian.com/cloud/jira/platform/rest/v3/api-group-permission-schemes/#api-rest-api-3-permissionscheme-get
    """

    """
    name: stream name
    path: path which will be added to api url in client.py
    schema: instream schema
    primary_keys = primary keys for the table
    replication_key = datetime keys for replication
    records_jsonpath = json response body
    """

    name = "permission_holders"
    path = "/permissionscheme"
    primary_keys = ["id"]
    replication_key = "id"
    replication_method = "INCREMENTAL"
    records_jsonpath = "$[permissionSchemes][*]"  # Or override `parse_response`.
    instance_name = "permissionSchemes"

    schema = PropertiesList(
        Property("expand", StringType),
        Property("id", IntegerType),
        Property("self", StringType),
        Property("name", StringType),
        Property(
            "scope",
            ObjectType(
                Property("type", StringType),
                Property(
                    "project",
                    ObjectType(
                        Property("id", StringType),
                    ),
                ),
            ),
        ),
        Property("description", StringType),
        Property(
            "permissions",
            ArrayType(
                ObjectType(
                    Property("id", IntegerType),
                    Property("self", StringType),
                    Property(
                        "holder",
                        ObjectType(
                            Property("type", StringType),
                            Property("parameter", StringType),
                            Property("value", StringType),
                            Property("expand", StringType),
                        ),
                    ),
                    Property("permission", StringType),
                ),
            ),
        ),
    ).to_dict()


class SprintStream(JiraStream):

    """
    https://developer.atlassian.com/cloud/jira/platform/jira-expressions-type-reference/#sprint
    """

    """
    name: stream name
    path: path which will be added to api url in client.py
    schema: instream schema
    primary_keys = primary keys for the table
    replication_key = datetime keys for replication
    records_jsonpath = json response body
    """

    name = "sprints"
    path = "/board"
    primary_keys = ["id"]
    replication_key = "id"
    replication_method = "INCREMENTAL"
    records_jsonpath = "$[values][*]"  # Or override `parse_response`.
    instance_name = "values"

    schema = PropertiesList(
        Property("id", IntegerType),
        Property("self", StringType),
        Property("state", StringType),
        Property("name", StringType),
        Property("startDate", StringType),
        Property("endDate", StringType),
        Property("completeDate", StringType),
        Property("originBoardId", IntegerType),
        Property("goal", StringType),
    ).to_dict()

    @property
    def url_base(self) -> str:
        return "https://ryan-miranda.atlassian.net:443/rest/agile/1.0"

    def get_records(self, context: dict | None) -> Iterable[dict[str, Any]]:
        """
        Takes each of the board IDs pulled above and makes a request to
        the Sprint endpoint for each board ID
        """

        board_id = []
        sprint_records = []

        for record in list(super().get_records(context)):
            board_id.append(record.get("id"))

        for id in board_id:
            try:

                class Sprint(JiraStream):
                    name = "sprint"
                    path = "/sprint?maxResults=100"
                    instance_name = ""

                    @property
                    def url_base(self) -> str:
                        base_url = "https://ryan-miranda.atlassian.net:443/rest/agile/1.0/board/{}".format(
                            id
                        )
                        return base_url

                    def parse_response(
                        self, response: requests.Response
                    ) -> Iterable[dict]:
                        """Parse the response and return an iterator of result records.

                        Args:
                            response: The HTTP ``requests.Response`` object.

                        Yields:
                            Each record from the source.
                        """

                        resp_json = response.json()

                        if isinstance(resp_json, list):
                            results = resp_json
                        elif resp_json.get("values") is not None:
                            results = resp_json["values"]
                        else:
                            results = resp_json

                        yield from results

                sprint = Sprint(self._tap, schema={"properties": {}})

                sprint_records.append(list(sprint.get_records(context)))

            except:
                pass

        sprint_records = sum(sprint_records, [])

        return sprint_records


class ProjectRoleActorStream(JiraStream):

    """
    https://developer.atlassian.com/cloud/jira/platform/rest/v3/api-group-project-role-actors/#api-rest-api-3-role-id-actors-get
    """

    """
    name: stream name
    path: path which will be added to api url in client.py
    schema: instream schema
    primary_keys = primary keys for the table
    replication_key = datetime keys for replication
    """

    name = "project_role_actors"
    path = "/role"

    primary_keys = ["id"]
    replication_key = "id"
    replication_method = "INCREMENTAL"
    records_jsonpath = "$[*]"  # Or override `parse_response`.

    schema = PropertiesList(
        Property("self", StringType),
        Property("name", StringType),
        Property("id", IntegerType),
        Property("description", StringType),
        Property(
            "actors",
            ArrayType(
                ObjectType(
                    Property("id", IntegerType),
                    Property("displayName", StringType),
                    Property("type", StringType),
                    Property(
                        "actorUser",
                        ObjectType(
                            Property("accountId", StringType),
                        ),
                    ),
                ),
            ),
        ),
        Property(
            "scope",
            ObjectType(
                Property("type", StringType),
                Property(
                    "project",
                    ObjectType(
                        Property("id", StringType),
                    ),
                ),
            ),
        ),
    ).to_dict()

    def get_records(self, context: dict | None) -> Iterable[dict[str, Any]]:
        """
        Takes each of the role ID's gathered above and adds to a list, then loops through the
        list and gets data from the project role actor endpoint for each of the role ID's in the list
        """

        role_id = []
        project_id = []
        role_actor_records = []

        project = ProjectStream(self._tap, schema={"properties": {}})

        for record in list(super().get_records(context)):
            role_id.append(record.get("id"))

        for record in list(project.get_records(context)):
            project_id.append(record.get("id"))

        for pid in project_id:
            for role in role_id:
                try:

                    class ProjectRoleActor(JiraStream):
                        role_id = role
                        project_id = pid
                        name = "project_role_actor"
                        path = "/project/{}/role/{}".format(project_id, role_id)
                        instance_name = ""

                    project_role_actor = ProjectRoleActor(
                        self._tap, schema={"properties": {}}
                    )

                    role_actor_records.append(
                        list(project_role_actor.get_records(context))
                    )

                except:
                    pass

        project_role_actor_records = sum(role_actor_records, [])

        return project_role_actor_records


class AuditingStream(JiraStream):

    """
    https://developer.atlassian.com/cloud/jira/platform/rest/v3/api-group-audit-records/#api-rest-api-3-auditing-record-get
    """

    """
    name: stream name
    path: path which will be added to api url in client.py
    schema: instream schema
    primary_keys = primary keys for the table
    replication_key = datetime keys for replication
    records_jsonpath = json response body
    """

    name = "audit_records"
    path = "/auditing/record"
    primary_keys = ["id"]
    replication_key = "created"
    replication_method = "INCREMENTAL"
    records_jsonpath = "$[records][*]"  # Or override `parse_response`.
    instance_name = "records"

    schema = PropertiesList(
        Property("id", IntegerType),
        Property("summary", StringType),
        Property("created", StringType),
        Property("category", StringType),
        Property("eventSource", StringType),
        Property("remoteAddress", StringType),
        Property("authorKey", StringType),
        Property("authorAccountId", StringType),
        Property(
            "objectItem",
            ObjectType(
                Property("id", StringType),
                Property("name", StringType),
                Property("typeName", StringType),
                Property("parentId", StringType),
                Property("parentName", StringType),
            ),
        ),
        Property(
            "changedValues",
            ArrayType(
                ObjectType(
                    Property("fieldName", StringType),
                    Property("changedFrom", StringType),
                    Property("changedTo", StringType),
                ),
            ),
        ),
        Property(
            "associatedItems",
            ArrayType(
                ObjectType(
                    Property("id", StringType),
                    Property("name", StringType),
                    Property("typeName", StringType),
                    Property("parentId", StringType),
                    Property("parentName", StringType),
                ),
            ),
        ),
    ).to_dict()


class DashboardStream(JiraStream):

    """
    https://developer.atlassian.com/cloud/jira/platform/rest/v3/api-group-dashboards/#api-rest-api-3-dashboard-get
    """

    """
    name: stream name
    path: path which will be added to api url in client.py
    schema: instream schema
    primary_keys = primary keys for the table
    replication_key = datetime keys for replication
    records_jsonpath = json response body
    """

    name = "dashboards"
    path = "/dashboard"
    primary_keys = ["id"]
    replication_key = "id"
    replication_method = "INCREMENTAL"
    records_jsonpath = "$[dashboards][*]"  # Or override `parse_response`.
    instance_name = "dashboards"

    schema = PropertiesList(
        Property("id", StringType),
        Property("isFavourite", BooleanType),
        Property("name", StringType),
        Property("popularity", IntegerType),
        Property("self", StringType),
        Property(
            "sharePermissions",
            ArrayType(
                ObjectType(
                    Property("id", IntegerType),
                    Property("type", StringType),
                ),
            ),
        ),
        Property("editPermissions", ArrayType(StringType)),
        Property("view", StringType),
        Property("isWritable", BooleanType),
        Property("systemDashboard", BooleanType),
    ).to_dict()


class FilterSearchStream(JiraStream):

    """
    https://developer.atlassian.com/cloud/jira/platform/rest/v3/api-group-filters/#api-rest-api-3-filter-search-get
    """

    """
    name: stream name
    path: path which will be added to api url in client.py
    schema: instream schema
    primary_keys = primary keys for the table
    replication_key = datetime keys for replication
    records_jsonpath = json response body
    """

    name = "filter_searches"
    path = "/filter/search"
    primary_keys = ["id"]
    replication_key = "id"
    replication_method = "INCREMENTAL"
    records_jsonpath = "$[values][*]"  # Or override `parse_response`.
    instance_name = "values"

    schema = PropertiesList(
        Property("expand", StringType),
        Property("self", StringType),
        Property("id", StringType),
        Property("name", StringType),
    ).to_dict()


class FilterDefaultShareScopeStream(JiraStream):

    """
    https://developer.atlassian.com/cloud/jira/platform/rest/v3/api-group-filter-sharing/#api-rest-api-3-filter-defaultsharescope-get
    """

    """
    name: stream name
    path: path which will be added to api url in client.py
    schema: instream schema
    primary_keys = primary keys for the table
    replication_key = datetime keys for replication
    """

    name = "filter_default_share_scopes"
    path = "/filter/defaultShareScope"
    primary_keys = ["scope"]
    replication_key = "scope"
    replication_method = "INCREMENTAL"
    instance_name = ""

    schema = PropertiesList(
        Property("scope", StringType),
    ).to_dict()


class GroupsPickerStream(JiraStream):

    """
    https://developer.atlassian.com/cloud/jira/platform/rest/v3/api-group-groups/#api-rest-api-3-groups-picker-get
    """

    """
    name: stream name
    path: path which will be added to api url in client.py
    schema: instream schema
    primary_keys = primary keys for the table
    replication_key = datetime keys for replication
    records_jsonpath: json response body
    """

    name = "groups_pickers"
    path = "/groups/picker"
    primary_keys = ["groupId"]
    replication_key = "groupId"
    replication_method = "INCREMENTAL"
    records_jsonpath = "$[groups][*]"  # Or override `parse_response`.
    instance_name = "groups"

    schema = PropertiesList(
        Property("name", StringType),
        Property("html", StringType),
        Property(
            "labels",
            ArrayType(
                ObjectType(
                    Property("text", StringType),
                    Property("title", StringType),
                    Property("type", StringType),
                ),
            ),
        ),
        Property("groupId", StringType),
    ).to_dict()


class LicenseStream(JiraStream):

    """
    https://developer.atlassian.com/cloud/jira/platform/rest/v3/api-group-license-metrics/#api-rest-api-3-instance-license-get
    """

    """
    name: stream name
    path: path which will be added to api url in client.py
    schema: instream schema
    primary_keys = primary keys for the table
    replication_key = datetime keys for replication
    records_jsonpath = json response body
    """

    name = "licenses"
    path = "/instance/license"
    primary_keys = ["id"]
    replication_key = "id"
    replication_method = "INCREMENTAL"
    records_jsonpath = "$[applications][*]"  # Or override `parse_response`.
    instance_name = "applications"

    schema = PropertiesList(
        Property("id", StringType),
        Property("plan", StringType),
    ).to_dict()


class ScreensStream(JiraStream):

    """
    https://developer.atlassian.com/cloud/jira/platform/rest/v3/api-group-screens/#api-rest-api-3-screens-get
    """

    """
    name: stream name
    path: path which will be added to api url in client.py
    schema: instream schema
    primary_keys = primary keys for the table
    replication_key = datetime keys for replication
    records_jsonpath = json response body
    """

    name = "screens"
    path = "/screens"
    primary_keys = ["id"]
    replication_key = "id"
    replication_method = "INCREMENTAL"
    records_jsonpath = "$[values][*]"  # Or override `parse_response`.
    instance_name = "values"

    schema = PropertiesList(
        Property("id", IntegerType),
        Property("name", StringType),
        Property("description", StringType),
        Property(
            "scope",
            ObjectType(
                Property("type", StringType),
                Property(
                    "project",
                    ObjectType(
                        Property("id", StringType),
                    ),
                ),
            ),
        ),
    ).to_dict()


class ScreenSchemesStream(JiraStream):

    """
    https://developer.atlassian.com/cloud/jira/platform/rest/v3/api-group-screen-tab-fields/#api-rest-api-3-screens-screenid-tabs-tabid-fields-get
    """

    """
    name: stream name
    path: path which will be added to api url in client.py
    schema: instream schema
    primary_keys = primary keys for the table
    replication_key = datetime keys for replication
    records_jsonpath = json response body
    """

    name = "screen_schemes"
    path = "/screenscheme"
    primary_keys = ["id"]
    replication_key = "id"
    replication_method = "INCREMENTAL"
    records_jsonpath = "$[values][*]"  # Or override `parse_response`.
    instance_name = "values"

    schema = PropertiesList(
        Property("id", IntegerType),
        Property("name", StringType),
        Property("description", StringType),
        Property(
            "screens",
            ObjectType(
                Property("default", IntegerType), Property("create", IntegerType)
            ),
        ),
    ).to_dict()


class StatusesSearchStream(JiraStream):

    """
    https://developer.atlassian.com/cloud/jira/platform/rest/v3/api-group-screen-tab-fields/#api-rest-api-3-screens-screenid-tabs-tabid-fields-get
    """

    """
    name: stream name
    path: path which will be added to api url in client.py
    schema: instream schema
    primary_keys = primary keys for the table
    replication_key = datetime keys for replication
    records_jsonpath = json response body
    """

    name = "statuses_searches"
    path = "/statuses/search"
    primary_keys = ["id"]
    replication_key = "id"
    replication_method = "INCREMENTAL"
    records_jsonpath = "$[values][*]"  # Or override `parse_response`.
    instance_name = "values"

    schema = PropertiesList(
        Property("id", StringType),
        Property("name", StringType),
        Property("statusCategory", StringType),
        Property(
            "scope",
            ObjectType(Property("type", StringType)),
        ),
        Property("description", StringType),
        Property("usages", ArrayType(StringType)),
        Property("workflowUsages", ArrayType(StringType)),
    ).to_dict()


class WorkflowStream(JiraStream):

    """
    https://developer.atlassian.com/cloud/jira/platform/rest/v3/api-group-workflows/#api-rest-api-3-workflow-get
    """

    """
    name: stream name
    path: path which will be added to api url in client.py
    schema: instream schema
    primary_keys = primary keys for the table
    replication_key = datetime keys for replication
    """

    name = "workflows"
    path = "/workflow"
    primary_keys = ["name"]
    replication_key = "name"
    replication_method = "INCREMENTAL"
    instance_name = ""

    schema = PropertiesList(
        Property("name", StringType),
        Property("description", StringType),
        Property("steps", IntegerType),
        Property("default", BooleanType),
        Property("lastModifiedDate", StringType),
        Property("lastModifiedUser", StringType),
        Property("lastModifiedUserAccountId", StringType),
        Property(
            "scope",
            ObjectType(
                Property("type", StringType),
                Property(
                    "project",
                    ObjectType(
                        Property("id", StringType),
                    ),
                ),
            ),
        ),
    ).to_dict()


class WorkflowSearchStream(JiraStream):

    """
    https://developer.atlassian.com/cloud/jira/platform/rest/v3/api-group-workflows/#api-rest-api-3-workflow-get
    """

    """
    name: stream name
    path: path which will be added to api url in client.py
    schema: instream schema
    primary_keys = primary keys for the table
    replication_key = datetime keys for replication
    records_jsonpath = json response body
    """

    name = "workflow_searches"
    path = "/workflow/search"
    primary_keys = ["id"]
    replication_key = "updated"
    replication_method = "INCREMENTAL"
    records_jsonpath = "$[values][*]"  # Or override `parse_response`.
    instance_name = "values"

    schema = PropertiesList(
        Property(
            "id",
            ObjectType(
                Property("name", StringType),
                Property("entityId", StringType),
            ),
        ),
        Property("description", StringType),
        Property("created", StringType),
        Property("updated", StringType),
    ).to_dict()


class IssueChangeLogStream(JiraStream):

    """
    https://developer.atlassian.com/cloud/jira/platform/rest/v3/api-group-workflows/#api-rest-api-3-workflow-get
    """

    """
    name: stream name
    path: path which will be added to api url in client.py
    schema: instream schema
    primary_keys = primary keys for the table
    replication_key = datetime keys for replication
    records_jsonpath = json response body
    """

    name = "issue_changelog"

    parent_stream_type = IssueStream

    ignore_parent_replication_keys = True

    path = "/issue/{issue_id}/changelog"

    primary_keys = ["id"]

    records_jsonpath = "$[values][*]"

    instance_name = "values"

    schema = PropertiesList(
        Property("id", StringType),
        Property("author", ObjectType(Property("accountId", StringType))),
        Property("created", DateTimeType),
        Property(
            "items",
            ArrayType(
                ObjectType(
                    Property("field", StringType),
                    Property("fieldtype", StringType),
                    Property("fieldId", StringType),
                    Property("from", StringType),
                    Property("fromString", StringType),
                    Property("to", StringType),
                    Property("toString", StringType),
                )
            ),
        ),
    ).to_dict()


class IssueComments(JiraStream):

    """
    https://developer.atlassian.com/cloud/jira/platform/rest/v3/api-group-workflows/#api-rest-api-3-workflow-get
    """

    """
    name: stream name
    path: path which will be added to api url in client.py
    schema: instream schema
    primary_keys = primary keys for the table
    replication_key = datetime keys for replication
    records_jsonpath = json response body
    """

    name = "issue_comments"

    parent_stream_type = IssueStream

    ignore_parent_replication_keys = True

    path = "/issue/{issue_id}/comment"

    primary_keys = ["id"]

    replication_method = "INCREMENTAL"

    replication_key = "updated"

    records_jsonpath = "$[comments][*]"

    instance_name = "comments"

    schema = PropertiesList(
        Property("id", StringType),
        Property("self", StringType),
        Property(
            "author",
            ObjectType(
                Property("accountId", StringType),
                Property("self", StringType),
                Property("displayName", StringType),
                Property("active", BooleanType),
            ),
        ),
        Property("created", DateTimeType),
        Property("updated", DateTimeType),
        Property(
            "body",
            ObjectType(
                Property("type", StringType),
                Property("version", IntegerType),
                Property(
                    "content",
                    ArrayType(
                        ObjectType(
                            Property("type", StringType),
                            Property(
                                "content",
                                ArrayType(
                                    ObjectType(
                                        Property("type", StringType),
                                        Property("text", StringType),
                                    )
                                ),
                            ),
                        )
                    ),
                ),
            ),
        ),
        Property(
            "updateAuthor",
            ObjectType(
                Property("accountId", StringType),
                Property("self", StringType),
                Property("displayName", StringType),
                Property("active", BooleanType),
            ),
        ),
    ).to_dict()<|MERGE_RESOLUTION|>--- conflicted
+++ resolved
@@ -2295,13 +2295,7 @@
 
     def get_child_context(self, record: dict, context: Optional[dict]) -> dict:
         """Return a context dictionary for child streams."""
-<<<<<<< HEAD
-        return {
-            "issue_id": record["id"]
-        }
-=======
         return {"issue_id": record["id"]}
->>>>>>> 629733cf
 
 
 class PermissionStream(JiraStream):
